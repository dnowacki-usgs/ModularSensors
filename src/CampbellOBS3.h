--- conflicted
+++ resolved
@@ -30,13 +30,8 @@
     float _A;
     float _B;
     float _C;
-<<<<<<< HEAD
-    /*static*/ float sensorValue;
-    /*static*/ unsigned long sensorLastUpdated;
-=======
     float sensorValue;
     unsigned long sensorLastUpdated;
->>>>>>> 69bc88c1
 };
 
 
