/*
 *DecagonCTD.h
 *This file is part of the EnviroDIY modular sensors library for Arduino
 *
 *Work in progress by Sara Damiano taken from code written
 *by Shannon Hicks and templates from USU.
 *
 *This file is for the Decagon Devices CTD-10
 *It is dependent on the EnviroDIY SDI-12 library and the DecagonSDI12 super class.
 *
 *Documentation fo the SDI-12 Protocol commands and responses
 *for the Decagon CTD-10 can be found at:
 * http://manuals.decagon.com/Integration%20Guides/CTD%20Integrators%20Guide.pdf
*/

#ifndef DecagonCTD_h
#define DecagonCTD_h

<<<<<<< HEAD
#include <Arduino.h>
#include <SDI12_PCINT3.h>
#include "SensorBase.h"
=======
#include "DecagonSDI12.h"
>>>>>>> e2335005

// The main class for the Decagon CTD
class DecagonCTD : public virtual DecagonSDI12
{
public:
    DecagonCTD(char SDI12address, int powerPin, int dataPin, int numReadings = 1);

    bool update(void) override;

    virtual String getVarName(void) = 0;
    virtual String getVarUnit(void) = 0;
    virtual float getValue(void) = 0;
    virtual String getDreamHost(void) = 0;
protected:
    SDI12 mySDI12;
    SENSOR_STATUS sensorStatus;
    String sensorName;
    String sensorLocation;
    static int numMeasurements;
    static unsigned long sensorLastUpdated;
    static float sensorValue_depth;
    static float sensorValue_temp;
    static float sensorValue_cond;
};


// Defines the "Depth Sensor"
class DecagonCTD_Depth : public virtual DecagonCTD
{
public:
    DecagonCTD_Depth(char SDI12address, int powerPin, int dataPin, int numReadings = 1);

    String getVarName(void) override;
    String getVarUnit(void) override;
    float getValue(void) override;
    String getDreamHost(void) override;
private:
    String varName;
    String unit;
};


// Defines the "Temperature Sensor"
class DecagonCTD_Temp : public virtual DecagonCTD
{
public:
    DecagonCTD_Temp(char SDI12address, int powerPin, int dataPin, int numReadings = 1);

    String getVarName(void) override;
    String getVarUnit(void) override;
    float getValue(void) override;
    String getDreamHost(void) override;
private:
    String varName;
    String unit;
};


// Defines the "Conductivity Sensor"
class DecagonCTD_Cond : public virtual DecagonCTD
{
public:
    DecagonCTD_Cond(char SDI12address, int powerPin, int dataPin, int numReadings = 1);

    String getVarName(void) override;
    String getVarUnit(void) override;
    float getValue(void) override;
    String getDreamHost(void) override;
private:
    String varName;
    String unit;
};

#endif<|MERGE_RESOLUTION|>--- conflicted
+++ resolved
@@ -16,13 +16,7 @@
 #ifndef DecagonCTD_h
 #define DecagonCTD_h
 
-<<<<<<< HEAD
-#include <Arduino.h>
-#include <SDI12_PCINT3.h>
-#include "SensorBase.h"
-=======
 #include "DecagonSDI12.h"
->>>>>>> e2335005
 
 // The main class for the Decagon CTD
 class DecagonCTD : public virtual DecagonSDI12
