/*
 *Decagon5TM.h
 *This file is part of the EnviroDIY modular sensors library for Arduino
 *
 *Initial library developement done by Sara Damiano (sdamiano@stroudcenter.org).
 *
 *This file is for the Decagon Devices 5TM Soil Moisture probe
 *It is dependent on the EnviroDIY SDI-12 library and the DecagonSDI12 super class.
 *
 *Documentation fo the SDI-12 Protocol commands and responses
 *for the Decagon 5TM can be found at:
 * http://manuals.decagon.com/Integration%20Guides/5TM%20Integrators%20Guide.pdf
 *
 * For Ea and VWC:
 *     Resolution is 0.0008 m3/m3 (0.08% VWC) from 0 – 50% VWC
 *     Accuracy for Generic calibration equation: ± 0.03 m3/m3 (± 3% VWC) typ
 *     Accuracy for Medium Specific Calibration: ± 0.02 m3/m3 (± 2% VWC)
 *     Range is 0 – 1 m3/m3 (0 – 100% VWC)
<<<<<<< HEAD
 * For temp:
=======
 *
 * For Temperature:
>>>>>>> ebfb4207
 *     Resolution is 0.1°C
 *     Accuracy is ± 1°C
 *     Range is - 40°C to + 50°C
*/

#ifndef Decagon5TM_h
#define Decagon5TM_h

#include "DecagonSDI12.h"
#include "VariableBase.h"

#define TM_NUM_MEASUREMENTS 3

#define TM_EA_RESOLUTION 4
#define TM_EA_VAR_NUM 0

#define TM_TEMP_RESOLUTION 1
#define TM_TEMP_VAR_NUM 1

#define TM_VWC_RESOLUTION 2
#define TM_VWC_VAR_NUM 2

#define TM_NUM_MEASUREMENTS 2
#define TM_EA_RESOLUTION 4
#define TM_TEMP_RESOLUTION 1
#define TM_VWC_RESOLUTION 2

// The main class for the Decagon 5TM
class Decagon5TM : public DecagonSDI12
{
public:
    // Constructors with overloads
    Decagon5TM(char SDI12address, int powerPin, int dataPin, int numReadings = 1)
     : DecagonSDI12(SDI12address, powerPin, dataPin, numReadings,
                    F("Decagon5TM"), TM_NUM_MEASUREMENTS)
    {}
    Decagon5TM(char *SDI12address, int powerPin, int dataPin, int numReadings = 1)
     : DecagonSDI12(SDI12address, powerPin, dataPin, numReadings,
                    F("Decagon5TM"), TM_NUM_MEASUREMENTS)
    {}
    Decagon5TM(int SDI12address, int powerPin, int dataPin, int numReadings = 1)
     : DecagonSDI12(SDI12address, powerPin, dataPin, numReadings,
                    F("Decagon5TM"), TM_NUM_MEASUREMENTS)
    {}

    bool update(void) override
    {
        DecagonSDI12::update();

        //the TOPP equation used to calculate VWC
        float ea = sensorValues[TM_EA_VAR_NUM];
        float sensorValue_VWC = (4.3e-6*(ea*ea*ea))
                                - (5.5e-4*(ea*ea))
                                + (2.92e-2 * ea)
                                - 5.3e-2 ;
        sensorValues[TM_VWC_VAR_NUM] = sensorValue_VWC;

        // Re-update the variables with the new VWC value
        notifyVariables();

        return true;
    }
};


// Defines the "Ea/Matric Potential Sensor"
class Decagon5TM_Ea : public Variable
{
public:
    Decagon5TM_Ea(Sensor *parentSense)
     : Variable(parentSense, TM_EA_VAR_NUM,
                F("permittivity"), F("Farad per Meter"),
                TM_EA_RESOLUTION, F("SoilEa"))
    {}
};


// Defines the "Temperature Sensor"
class Decagon5TM_Temp : public Variable
{
public:
    Decagon5TM_Temp(Sensor *parentSense)
     : Variable(parentSense, TM_TEMP_VAR_NUM,
                F("temperature"), F("degreeCelsius"),
                TM_TEMP_RESOLUTION, F("SoilTemp"))
    {}
};


// Defines the "Volumetric Water Content Sensor"
class Decagon5TM_VWC : public Variable
{
public:
    Decagon5TM_VWC(Sensor *parentSense)
     : Variable(parentSense, TM_VWC_VAR_NUM,
                F("volumetricWaterContent"), F("percent"),
                TM_VWC_RESOLUTION, F("SoilVWC"))
    {}
};

#endif<|MERGE_RESOLUTION|>--- conflicted
+++ resolved
@@ -16,12 +16,8 @@
  *     Accuracy for Generic calibration equation: ± 0.03 m3/m3 (± 3% VWC) typ
  *     Accuracy for Medium Specific Calibration: ± 0.02 m3/m3 (± 2% VWC)
  *     Range is 0 – 1 m3/m3 (0 – 100% VWC)
-<<<<<<< HEAD
- * For temp:
-=======
  *
  * For Temperature:
->>>>>>> ebfb4207
  *     Resolution is 0.1°C
  *     Accuracy is ± 1°C
  *     Range is - 40°C to + 50°C
@@ -43,11 +39,6 @@
 
 #define TM_VWC_RESOLUTION 2
 #define TM_VWC_VAR_NUM 2
-
-#define TM_NUM_MEASUREMENTS 2
-#define TM_EA_RESOLUTION 4
-#define TM_TEMP_RESOLUTION 1
-#define TM_VWC_RESOLUTION 2
 
 // The main class for the Decagon 5TM
 class Decagon5TM : public DecagonSDI12
