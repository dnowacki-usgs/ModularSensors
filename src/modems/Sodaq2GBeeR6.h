--- conflicted
+++ resolved
@@ -21,27 +21,6 @@
 #define MS_DEBUGGING_STD "Sodaq2GBeeR6"
 #endif
 
-<<<<<<< HEAD
-#define TINY_GSM_MODEM_SIM800
-#ifndef TINY_GSM_RX_BUFFER
-#define TINY_GSM_RX_BUFFER 64
-#endif
-
-// Time after end pulse until status pin becomes active (>3sec from start of 1s pulse)
-#define S2GBR6_STATUS_TIME_MS 15000L
-// power down (gracefully) takes >3sec
-// (Giving 15sec for shutdown in case it is not monitored.)
-#define S2GBR6_DISCONNECT_TIME_MS 15000L
-
-// NOTE:  The GPRSBee R6+ has the PWR_KEY tied to the input voltage, so there is
-// no warm-up time needed
-#define S2GBR6_WARM_UP_TIME_MS 0
-// Time after end pulse until serial port becomes active (>3sec from start of 1s pulse)
-#define S2GBR6_ATRESPONSE_TIME_MS 15000L
-
-// How long we're willing to wait to get signal quality
-#define S2GBR6_SIGNALQUALITY_TIME_MS 15000L
-=======
 /**
  * @brief The loggerModem::_wakeDelayTime_ms.
  *
@@ -49,7 +28,6 @@
  * warm-up time needed
  */
 #define S2GBR6_WAKE_DELAY_MS 0
->>>>>>> 60dc58de
 
 // Included Dependencies
 #include "ModSensorDebugger.h"
