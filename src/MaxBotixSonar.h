/*
 *MaxBotixSonar.h
 *This file is part of the EnviroDIY modular sensors library for Arduino
 *
 *Initial library developement done by Sara Damiano (sdamiano@stroudcenter.org).
 *
 *This file is for the MaxBotix Sonar Library
 *It is dependent on Software Serial.
 *
 * The output from the HRXL-MaxSonar-WRL sonar is the range in mm.
 *
 * Warm up time to completion of header:  160ms
 */

#ifndef MaxBotixSonar_h
#define MaxBotixSonar_h

#define LIBCALL_ENABLEINTERRUPT  // To prevent compiler/linker crashes
#include <EnableInterrupt.h>  // To handle external and pin change interrupts
#include <SoftwareSerial_ExtInts.h>

#include "SensorBase.h"
#include "VariableBase.h"

// #define MODULES_DBG Serial
#include "ModSensorDebugger.h"

#define HRXL_NUM_MEASUREMENTS 1
#define HRXL_WARM_UP 160
#define HRXL_RESOLUTION 0
#define HRXL_VAR_NUM 0

// The main class for the MaxBotix Sonar
class MaxBotixSonar : public Sensor
{
public:
<<<<<<< HEAD
    MaxBotixSonar(int powerPin, int dataPin, int triggerPin = -1);
    MaxBotixSonar(int powerPin, HardwareSerial *dataStream, int triggerPin = -1);
    MaxBotixSonar(int powerPin, Stream *dataStream, int triggerPin = -1);

    void beginStream(SoftwareSerial_ExtInts *dataStream);
    void beginStream(HardwareSerial *dataStream);
    void beginStream(Stream *dataStream);
=======
    MaxBotixSonar(int powerPin, Stream* stream, int triggerPin = -1);
    MaxBotixSonar(int powerPin, Stream& stream, int triggerPin = -1);
>>>>>>> 62bca23f

    SENSOR_STATUS setup(void) override;

    bool update(void) override;

private:
    int _triggerPin;
<<<<<<< HEAD
    Stream *sonarSerial;
    bool initializeStream;
=======
    Stream* _stream;
>>>>>>> 62bca23f
};


// The class for the Range Variable
class MaxBotixSonar_Range : public Variable
{
public:
    MaxBotixSonar_Range(Sensor *parentSense, String customVarCode = "") :
      Variable(parentSense, HRXL_VAR_NUM,
               F("distance"), F("millimeter"),
               HRXL_RESOLUTION,
               F("SonarRange"), customVarCode)
    {}
};

#endif<|MERGE_RESOLUTION|>--- conflicted
+++ resolved
@@ -34,18 +34,12 @@
 class MaxBotixSonar : public Sensor
 {
 public:
-<<<<<<< HEAD
-    MaxBotixSonar(int powerPin, int dataPin, int triggerPin = -1);
-    MaxBotixSonar(int powerPin, HardwareSerial *dataStream, int triggerPin = -1);
-    MaxBotixSonar(int powerPin, Stream *dataStream, int triggerPin = -1);
+    MaxBotixSonar(int powerPin, Stream* stream, int triggerPin = -1);
+    MaxBotixSonar(int powerPin, Stream& stream, int triggerPin = -1);
 
     void beginStream(SoftwareSerial_ExtInts *dataStream);
     void beginStream(HardwareSerial *dataStream);
     void beginStream(Stream *dataStream);
-=======
-    MaxBotixSonar(int powerPin, Stream* stream, int triggerPin = -1);
-    MaxBotixSonar(int powerPin, Stream& stream, int triggerPin = -1);
->>>>>>> 62bca23f
 
     SENSOR_STATUS setup(void) override;
 
@@ -53,12 +47,7 @@
 
 private:
     int _triggerPin;
-<<<<<<< HEAD
-    Stream *sonarSerial;
-    bool initializeStream;
-=======
     Stream* _stream;
->>>>>>> 62bca23f
 };
 
 
