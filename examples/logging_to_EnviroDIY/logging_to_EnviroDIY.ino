/*****************************************************************************
logging_to_EnviroDIY.ino
Written By:  Sara Damiano (sdamiano@stroudcenter.org)
Development Environment: PlatformIO
Hardware Platform: EnviroDIY Mayfly Arduino Datalogger
Software License: BSD-3.
  Copyright (c) 2017, Stroud Water Research Center (SWRC)
  and the EnviroDIY Development Team

This example sketch is written for ModularSensors library version 0.19.0

This sketch is an example of logging data to an SD card and sending the data to
the EnviroDIY data portal.

DISCLAIMER:
THIS CODE IS PROVIDED "AS IS" - NO WARRANTY IS GIVEN.
*****************************************************************************/

// ==========================================================================
//    Include the base required libraries
// ==========================================================================
#include <Arduino.h>  // The base Arduino library
#include <EnableInterrupt.h>  // for external and pin change interrupts


// ==========================================================================
//    Data Logger Settings
// ==========================================================================
// The name of this file
const char *sketchName = "logging_to_EnviroDIY.ino";
// Logger ID, also becomes the prefix for the name of the data file on SD card
const char *LoggerID = "XXXXX";
// How frequently (in minutes) to log data
const uint8_t loggingInterval = 5;
// Your logger's timezone.
const int8_t timeZone = -5;  // Eastern Standard Time
// NOTE:  Daylight savings time will not be applied!  Please use standard time!


// ==========================================================================
//    Primary Arduino-Based Board and Processor
// ==========================================================================
#include <sensors/ProcessorStats.h>

const long serialBaud = 115200;   // Baud rate for the primary serial port for debugging
const int8_t greenLED = 8;        // MCU pin for the green LED (-1 if not applicable)
const int8_t redLED = 9;          // MCU pin for the red LED (-1 if not applicable)
const int8_t buttonPin = 21;      // MCU pin for a button to use to enter debugging mode  (-1 if not applicable)
const int8_t wakePin = A7;        // MCU interrupt/alarm pin to wake from sleep
// Set the wake pin to -1 if you do not want the main processor to sleep.
// In a SAMD system where you are using the built-in rtc, set wakePin to 1
const int8_t sdCardPin = 12;      // MCU SD card chip select/slave select pin (must be given!)
const int8_t sensorPowerPin = 22; // MCU pin controlling main sensor power (-1 if not applicable)

// Create and return the processor "sensor"
const char *MFVersion = "v0.5b";
ProcessorStats mayfly(MFVersion);


// ==========================================================================
//    Modem/Internet connection options
// ==========================================================================

// Select your modem chip
#define TINY_GSM_MODEM_XBEE  // Select for Digi brand WiFi or Cellular XBee's

// Include TinyGSM for the modem
// This include must be included below the define of the modem name!
#include <TinyGsmClient.h>

 // Set the serial port for the modem - software serial can also be used.
HardwareSerial &ModemSerial = Serial1;

// Create a new TinyGSM modem to run on that serial port and return a pointer to it
TinyGsm *tinyModem = new TinyGsm(ModemSerial);

// Use this to create a modem if you want to spy on modem communication through
// a secondary Arduino stream.  Make sure you install the StreamDebugger library!
// https://github.com/vshymanskyy/StreamDebugger
// #include <StreamDebugger.h>
// StreamDebugger modemDebugger(Serial1, Serial);
// TinyGsm *tinyModem = new TinyGsm(modemDebugger);

// Create a new TCP client on that modem and return a pointer to it
TinyGsmClient *tinyClient = new TinyGsmClient(*tinyModem);

// Describe the physical pin connection of your modem to your board
const long ModemBaud = 9600;        // Communication speed of the modem
const int8_t modemVccPin = -2;      // MCU pin controlling modem power (-1 if not applicable)
const int8_t modemSleepRqPin = 23;  // MCU pin used for modem sleep/wake request (-1 if not applicable)
const int8_t modemStatusPin = 19;   // MCU pin used to read modem status (-1 if not applicable)
const bool modemStatusLevel = LOW;  // The level of the status pin when the module is active (HIGH or LOW)

// And create the wake and sleep methods for the modem
// These can be functions of any type and must return a boolean
// After enabling pin sleep, the sleep request pin is held LOW to keep the XBee on
// Enable pin sleep in the setup function or using XCTU prior to connecting the XBee
bool sleepFxn(void)
{
    if (modemSleepRqPin >= 0)  // Don't go to sleep if there's not a wake pin!
    {
        digitalWrite(modemSleepRqPin, HIGH);
        digitalWrite(redLED, LOW);
        return true;
    }
    else return true;
}
bool wakeFxn(void)
{
    if (modemVccPin >= 0)  // Turns on when power is applied
        return true;
    else if (modemSleepRqPin >= 0)
    {
        digitalWrite(modemSleepRqPin, LOW);
        digitalWrite(redLED, HIGH);  // Because the XBee doesn't have any lights
        return true;
    }
    else return true;
}

// And we still need the connection information for the network
const char *apn = "xxxxx";  // The APN for the gprs connection, unnecessary for WiFi
const char *wifiId = "xxxxx";  // The WiFi access point, unnecessary for gprs
const char *wifiPwd = "xxxxx";  // The password for connecting to WiFi, unnecessary for gprs

// Create the loggerModem instance
#include <LoggerModem.h>
// A "loggerModem" is a combination of a TinyGSM Modem, a Client, and functions for wake and sleep
loggerModem modem(modemVccPin, modemStatusPin, modemStatusLevel, wakeFxn, sleepFxn, tinyModem, tinyClient, wifiId, wifiPwd);
// loggerModem modem(modemVccPin, modemStatusPin, modemStatusLevel, wakeFxn, sleepFxn, tinyModem, tinyClient, apn);


// ==========================================================================
//    Maxim DS3231 RTC (Real Time Clock)
// ==========================================================================
#include <sensors/MaximDS3231.h>
// Create and return the DS3231 sensor object
MaximDS3231 ds3231(1);

<<<<<<< HEAD

// ==========================================================================
//    AOSong AM2315 Digital Humidity and Temperature Sensor
// ==========================================================================
#include <sensors/AOSongAM2315.h>
const int8_t I2CPower = 22;  // Pin to switch power on and off (-1 if unconnected)
// Create and return the AOSong AM2315 sensor object
AOSongAM2315 am2315(I2CPower);


// ==========================================================================
//    AOSong DHT 11/21 (AM2301)/22 (AM2302) Digital Humidity and Temperature
// ==========================================================================
#include <sensors/AOSongDHT.h>
const int8_t DHTPower = 22;  // Pin to switch power on and off (-1 if unconnected)
const int8_t DHTPin = 10;  // DHT data pin
DHTtype dhtType = DHT11;  // DHT type, either DHT11, DHT21, or DHT22
// Create and return the AOSong DHT sensor object
AOSongDHT dht(DHTPower, DHTPin, dhtType);


// ==========================================================================
//    Apogee SQ-212 Photosynthetically Active Radiation (PAR) Sensor
// ==========================================================================
#include <sensors/ApogeeSQ212.h>
const int8_t SQ212Power = 22;  // Pin to switch power on and off (-1 if unconnected)
const int8_t SQ212Data = 2;  // The data pin ON THE ADS1115 (NOT the Arduino Pin Number)
const uint8_t SQ212_ADS1115Address = 0x48;  // The I2C address of the ADS1115 ADC
// Create and return the Apogee SQ212 sensor object
ApogeeSQ212 SQ212(SQ212Power, SQ212Data);


// ==========================================================================
//    Bosch BME280 Environmental Sensor (Temperature, Humidity, Pressure)
// ==========================================================================
#include <sensors/BoschBME280.h>
uint8_t BMEi2c_addr = 0x76;
// The BME280 can be addressed either as 0x77 (Adafruit default) or 0x76 (Grove default)
// Either can be physically mofidied for the other address
// const int8_t I2CPower = 22;  // Pin to switch power on and off (-1 if unconnected)
// Create and return the Bosch BME280 sensor object
BoschBME280 bme280(I2CPower, BMEi2c_addr);


// ==========================================================================
//    CAMPBELL OBS 3 / OBS 3+ Analog Turbidity Sensor
// ==========================================================================
#include <sensors/CampbellOBS3.h>
const int8_t OBS3Power = 22;  // Pin to switch power on and off (-1 if unconnected)
const uint8_t OBS3numberReadings = 10;
const uint8_t OBS3_ADS1115Address = 0x48;  // The I2C address of the ADS1115 ADC
// Campbell OBS 3+ Low Range calibration in Volts
const int8_t OBSLowPin = 0;  // The low voltage analog pin ON THE ADS1115 (NOT the Arduino Pin Number)
const float OBSLow_A = 4.0749E+00;  // The "A" value (X^2) from the low range calibration
const float OBSLow_B = 9.1011E+01;  // The "B" value (X) from the low range calibration
const float OBSLow_C = -3.9570E-01;  // The "C" value from the low range calibration
// Create and return the Campbell OBS3+ LOW RANGE sensor object
CampbellOBS3 osb3low(OBS3Power, OBSLowPin, OBSLow_A, OBSLow_B, OBSLow_C, OBS3_ADS1115Address, OBS3numberReadings);
// Campbell OBS 3+ High Range calibration in Volts
const int8_t OBSHighPin = 1;  // The high voltage analog pin ON THE ADS1115 (NOT the Arduino Pin Number)
const float OBSHigh_A = 5.2996E+01;  // The "A" value (X^2) from the high range calibration
const float OBSHigh_B = 3.7828E+02;  // The "B" value (X) from the high range calibration
const float OBSHigh_C = -1.3927E+00;  // The "C" value from the high range calibration
// Create and return the Campbell OBS3+ HIGH RANGE sensor object
CampbellOBS3 osb3high(OBS3Power, OBSHighPin, OBSHigh_A, OBSHigh_B, OBSHigh_C, OBS3_ADS1115Address, OBS3numberReadings);


// ==========================================================================
//    Decagon 5TM Soil Moisture Sensor
// ==========================================================================
#include <sensors/Decagon5TM.h>
const char *TMSDI12address = "2";  // The SDI-12 Address of the 5-TM
const int8_t SDI12Data = 7;  // The pin the 5TM is attached to
const int8_t SDI12Power = 22;  // Pin to switch power on and off (-1 if unconnected)
// Create and return the Decagon 5TM sensor object
Decagon5TM fivetm(*TMSDI12address, SDI12Power, SDI12Data);


// ==========================================================================
//    Decagon CTD Conductivity, Temperature, and Depth Sensor
// ==========================================================================
#include <sensors/DecagonCTD.h>
const char *CTDSDI12address = "1";  // The SDI-12 Address of the CTD
const uint8_t CTDnumberReadings = 6;  // The number of readings to average
// const int8_t SDI12Data = 7;  // The pin the CTD is attached to
// const int8_t SDI12Power = 22;  // Pin to switch power on and off (-1 if unconnected)
// Create and return the Decagon CTD sensor object
DecagonCTD ctd(*CTDSDI12address, SDI12Power, SDI12Data, CTDnumberReadings);


// ==========================================================================
//    Decagon ES2 Conductivity and Temperature Sensor
// ==========================================================================
#include <sensors/DecagonES2.h>
const char *ES2SDI12address = "3";  // The SDI-12 Address of the ES2
// const int8_t SDI12Data = 7;  // The pin the ES2 is attached to
// const int8_t SDI12Power = 22;  // Pin to switch power on and off (-1 if unconnected)
const uint8_t ES2NumberReadings = 3;
// Create and return the Decagon ES2 sensor object
DecagonES2 es2(*ES2SDI12address, SDI12Power, SDI12Data, ES2NumberReadings);


// ==========================================================================
//    External Voltage via TI ADS1115
// ==========================================================================
#include <sensors/ExternalVoltage.h>
const int8_t VoltPower = 22;  // Pin to switch power on and off (-1 if unconnected)
const int8_t VoltData = 0;  // The data pin ON THE ADS1115 (NOT the Arduino Pin Number)
const float VoltGain = 10; // Default 1/gain for grove voltage divider is 10x
const uint8_t Volt_ADS1115Address = 0x48;  // The I2C address of the ADS1115 ADC
const uint8_t VoltReadsToAvg = 1; // Only read one sample
// Create and return the External Voltage sensor object
ExternalVoltage extvolt(VoltPower, VoltData, VoltGain, Volt_ADS1115Address, VoltReadsToAvg);


// ==========================================================================
//    Freescale Semiconductor MPL115A2 Barometer
// ==========================================================================
#include <sensors/FreescaleMPL115A2.h>
// const int8_t I2CPower = 22;  // Pin to switch power on and off (-1 if unconnected)
const uint8_t MPL115A2ReadingsToAvg = 1;
// Create and return the MPL115A2 barometer sensor object
MPL115A2 mpl115a2(I2CPower, MPL115A2ReadingsToAvg);


// ==========================================================================
//    Maxbotix HRXL Ultrasonic Range Finder
// ==========================================================================

// Set up a serial port for receiving sonar data - in this case, using software serial
// Because the standard software serial library uses interrupts that conflict
// with several other libraries used within this program, we must use a
// version of software serial that has been stripped of interrupts and define
// the interrrupts for it using the enableInterrup library.

// If enough hardware serial ports are available on your processor, you should
// use one of those instead.  If the proper pins are avaialbe, AltSoftSerial
// by Paul Stoffregen is also superior to SoftwareSerial for this sensor.
// Neither hardware serial nor AltSoftSerial require any modifications to
// deal with interrupt conflicts.

const int8_t SonarData = 11;     // data receive pin

#include <SoftwareSerial_ExtInts.h>  // for the stream communication
SoftwareSerial_ExtInts sonarSerial(SonarData, -1);  // No Tx pin is required, only Rx

// #include <NeoSWSerial.h>  // for the stream communication
// NeoSWSerial sonarSerial(SonarData, -1);  // No Tx pin is required, only Rx
// void NeoSWSISR()
// {
//   NeoSWSerial::rxISR( *portInputRegister( digitalPinToPort( SonarData ) ) );
// }

#include <sensors/MaxBotixSonar.h>
const int8_t SonarPower = 22;  // Excite (power) pin (-1 if unconnected)
const int8_t Sonar1Trigger = A1;  // Trigger pin (a negative number if unconnected) (A1 = 25)
const int8_t Sonar2Trigger = A2;  // Trigger pin (a negative number if unconnected) (A2 = 26)
// Create and return the MaxBotix Sonar sensor object
MaxBotixSonar sonar1(sonarSerial, SonarPower, Sonar1Trigger) ;
MaxBotixSonar sonar2(sonarSerial, SonarPower, Sonar2Trigger) ;


// ==========================================================================
//    Maxim DS18 One Wire Temperature Sensor
// ==========================================================================
#include <sensors/MaximDS18.h>
// OneWire Address [array of 8 hex characters]
DeviceAddress OneWireAddress1 = {0x28, 0xFF, 0xBD, 0xBA, 0x81, 0x16, 0x03, 0x0C};
DeviceAddress OneWireAddress2 = {0x28, 0xFF, 0x57, 0x90, 0x82, 0x16, 0x04, 0x67};
DeviceAddress OneWireAddress3 = {0x28, 0xFF, 0x74, 0x2B, 0x82, 0x16, 0x03, 0x57};
DeviceAddress OneWireAddress4 = {0x28, 0xFF, 0xB6, 0x6E, 0x84, 0x16, 0x05, 0x9B};
DeviceAddress OneWireAddress5 = {0x28, 0xFF, 0x3B, 0x07, 0x82, 0x16, 0x03, 0xB3};
const int8_t OneWireBus = A0;  // Pin attached to the OneWire Bus (-1 if unconnected)
const int8_t OneWirePower = 22;  // Pin to switch power on and off (-1 if unconnected)
// Create and return the Maxim DS18 sensor objects (use this form for a known address)
MaximDS18 ds18_1(OneWireAddress1, OneWirePower, OneWireBus);
MaximDS18 ds18_2(OneWireAddress2, OneWirePower, OneWireBus);
MaximDS18 ds18_3(OneWireAddress3, OneWirePower, OneWireBus);
MaximDS18 ds18_4(OneWireAddress4, OneWirePower, OneWireBus);
MaximDS18 ds18_5(OneWireAddress5, OneWirePower, OneWireBus);
// Create and return the Maxim DS18 sensor object (use this form for a single sensor on bus with an unknown address)
// MaximDS18 ds18_u(OneWirePower, OneWireBus);


// ==========================================================================
//    MeaSpecMS5803 (Pressure, Temperature)
// ==========================================================================
#include <sensors/MeaSpecMS5803.h>
// const int8_t I2CPower = 22;  // Pin to switch power on and off (-1 if unconnected)
const uint8_t MS5803i2c_addr = 0x76;  // The MS5803 can be addressed either as 0x76 or 0x77
const int16_t MS5803maxPressure = 14;  // The maximum pressure measurable by the specific MS5803 model
const uint8_t MS5803ReadingsToAvg = 1;
// Create and return the MeaSpec MS5803 pressure and temperature sensor object
MeaSpecMS5803 ms5803(I2CPower, MS5803i2c_addr, MS5803maxPressure, MS5803ReadingsToAvg);


// ==========================================================================
//    External I2C Rain Tipping Bucket Counter
// ==========================================================================
#include <sensors/RainCounterI2C.h>
const uint8_t RainCounterI2CAddress = 0x08;  // I2C Address for external tip counter
const float depthPerTipEvent = 0.2;  // rain depth in mm per tip event
// Create and return the Rain Counter sensor object
RainCounterI2C tbi2c(RainCounterI2CAddress, depthPerTipEvent);


// ==========================================================================
//    Ti INA219 High Side Current/Voltage Sensor (Current mA, Voltage, Power)
// ==========================================================================
#include <sensors/TIINA219.h>
// uint8_t INA219i2c_addr = 0x40; // 1000000 (Board A0+A1=GND)
// The INA219 can be addressed either as 0x40 (Adafruit default) or 0x41 44 45
// Either can be physically mofidied for the other address
// const int8_t I2CPower = 22;  // Pin to switch power on and off (-1 if unconnected)
const uint8_t INA219ReadingsToAvg = 1;
// Create and return the INA219 sensor object
TIINA219 ina219(I2CPower, INA219i2c_addr, INA219ReadingsToAvg);


// Set up a serial port for modbus communication - in this case, using AltSoftSerial
#include <AltSoftSerial.h>
AltSoftSerial modbusSerial;

// ==========================================================================
//    Keller Acculevel High Accuracy Submersible Level Transmitter
// ==========================================================================
#include <sensors/KellerAcculevel.h>
byte acculevelModbusAddress = 0x01;  // The modbus address of KellerAcculevel
const int8_t rs485AdapterPower = 22;  // Pin to switch RS485 adapter power on and off (-1 if unconnected)
const int8_t modbusSensorPower = A3;  // Pin to switch sensor power on and off (-1 if unconnected)
const int8_t max485EnablePin = -1;  // Pin connected to the RE/DE on the 485 chip (-1 if unconnected)
const uint8_t acculevelNumberReadings = 5;  // The manufacturer recommends taking and averaging a few readings
// Create and return the Keller Acculevel sensor object
KellerAcculevel acculevel(acculevelModbusAddress, modbusSerial, rs485AdapterPower, modbusSensorPower, max485EnablePin, acculevelNumberReadings);

// ==========================================================================
//    Keller Nanolevel High Accuracy Submersible Level Transmitter
// ==========================================================================
#include <sensors/KellerNanolevel.h>
byte nanolevelModbusAddress = 0x01;  // The modbus address of KellerNanolevel
// const int8_t rs485AdapterPower = -1;  // Pin to switch RS485 adapter power on and off (-1 if unconnected)
// const int8_t modbusSensorPower = -1;  // Pin to switch sensor power on and off (-1 if unconnected)
// const int8_t max485EnablePin = -1;  // Pin connected to the RE/DE on the 485 chip (-1 if unconnected)
const uint8_t nanolevelNumberReadings = 3;  // The manufacturer recommends taking and averaging a few readings
// Create and return the Keller Nanolevel sensor object
KellerNanolevel nanolevel(nanolevelModbusAddress, modbusSerial, rs485AdapterPower, modbusSensorPower, max485EnablePin, nanolevelNumberReadings);


// ==========================================================================
//    Yosemitech Y504 Dissolved Oxygen Sensor
// ==========================================================================
#include <sensors/YosemitechY504.h>
byte y504ModbusAddress = 0x04;  // The modbus address of the Y504
// const int8_t rs485AdapterPower = 22;  // Pin to switch RS485 adapter power on and off (-1 if unconnected)
// const int8_t modbusSensorPower = A3;  // Pin to switch sensor power on and off (-1 if unconnected)
// const int8_t max485EnablePin = -1;  // Pin connected to the RE/DE on the 485 chip (-1 if unconnected)
const uint8_t y504NumberReadings = 5;  // The manufacturer recommends averaging 10 readings, but we take 5 to minimize power consumption
// Create and return the Yosemitech Y504 dissolved oxygen sensor object
YosemitechY504 y504(y504ModbusAddress, modbusSerial, rs485AdapterPower, modbusSensorPower, max485EnablePin, y504NumberReadings);


// ==========================================================================
//    Yosemitech Y510 Turbidity Sensor
// ==========================================================================
#include <sensors/YosemitechY510.h>
byte y510ModbusAddress = 0x0B;  // The modbus address of the Y510
// const int8_t rs485AdapterPower = 22;  // Pin to switch RS485 adapter power on and off (-1 if unconnected)
// const int8_t modbusSensorPower = A3;  // Pin to switch sensor power on and off (-1 if unconnected)
// const int8_t max485EnablePin = -1;  // Pin connected to the RE/DE on the 485 chip (-1 if unconnected)
const uint8_t y510NumberReadings = 5;  // The manufacturer recommends averaging 10 readings, but we take 5 to minimize power consumption
// Create and return the Y510-B Turbidity sensor object
YosemitechY510 y510(y510ModbusAddress, modbusSerial, rs485AdapterPower, modbusSensorPower, max485EnablePin, y510NumberReadings);


// ==========================================================================
//    Yosemitech Y511 Turbidity Sensor with Wiper
// ==========================================================================
#include <sensors/YosemitechY511.h>
byte y511ModbusAddress = 0x1A;  // The modbus address of the Y511
// const int8_t rs485AdapterPower = 22;  // Pin to switch RS485 adapter power on and off (-1 if unconnected)
// const int8_t modbusSensorPower = A3;  // Pin to switch sensor power on and off (-1 if unconnected)
// const int8_t max485EnablePin = -1;  // Pin connected to the RE/DE on the 485 chip (-1 if unconnected)
const uint8_t y511NumberReadings = 5;  // The manufacturer recommends averaging 10 readings, but we take 5 to minimize power consumption
// Create and return the Y511-A Turbidity sensor object
YosemitechY511 y511(y511ModbusAddress, modbusSerial, rs485AdapterPower, modbusSensorPower, max485EnablePin, y511NumberReadings);


// ==========================================================================
//    Yosemitech Y514 Chlorophyll Sensor
// ==========================================================================
#include <sensors/YosemitechY514.h>
byte y514ModbusAddress = 0x14;  // The modbus address of the Y514
// const int8_t rs485AdapterPower = 22;  // Pin to switch RS485 adapter power on and off (-1 if unconnected)
// const int8_t modbusSensorPower = A3;  // Pin to switch sensor power on and off (-1 if unconnected)
// const int8_t max485EnablePin = -1;  // Pin connected to the RE/DE on the 485 chip (-1 if unconnected)
const uint8_t y514NumberReadings = 5;  // The manufacturer recommends averaging 10 readings, but we take 5 to minimize power consumption
// Create and return the Y514 chlorophyll sensor object
YosemitechY514 y514(y514ModbusAddress, modbusSerial, rs485AdapterPower, modbusSensorPower, max485EnablePin, y514NumberReadings);


// ==========================================================================
//    Yosemitech Y520 Conductivity Sensor
// ==========================================================================
#include <sensors/YosemitechY520.h>
byte y520ModbusAddress = 0x20;  // The modbus address of the Y520
// const int8_t rs485AdapterPower = 22;  // Pin to switch RS485 adapter power on and off (-1 if unconnected)
// const int8_t modbusSensorPower = A3;  // Pin to switch sensor power on and off (-1 if unconnected)
// const int8_t max485EnablePin = -1;  // Pin connected to the RE/DE on the 485 chip (-1 if unconnected)
const uint8_t y520NumberReadings = 5;  // The manufacturer recommends averaging 10 readings, but we take 5 to minimize power consumption
// Create and return the Y520 conductivity sensor object
YosemitechY520 y520(y520ModbusAddress, modbusSerial, rs485AdapterPower, modbusSensorPower, max485EnablePin, y520NumberReadings);


// ==========================================================================
//    Yosemitech Y532 pH
// ==========================================================================
#include <sensors/YosemitechY532.h>
byte y532ModbusAddress = 0x32;  // The modbus address of the Y532
// const int8_t rs485AdapterPower = 22;  // Pin to switch RS485 adapter power on and off (-1 if unconnected)
// const int8_t modbusSensorPower = A3;  // Pin to switch sensor power on and off (-1 if unconnected)
// const int8_t max485EnablePin = -1;  // Pin connected to the RE/DE on the 485 chip (-1 if unconnected)
const uint8_t y532NumberReadings = 1;  // The manufacturer actually doesn't mention averaging for this one
// Create and return the Yosemitech Y532 pH sensor object
YosemitechY532 y532(y532ModbusAddress, modbusSerial, rs485AdapterPower, modbusSensorPower, max485EnablePin, y532NumberReadings);


// ==========================================================================
//    Yosemitech Y550 COD Sensor with Wiper
// ==========================================================================
#include <sensors/YosemitechY550.h>
byte y550ModbusAddress = 0x50;  // The modbus address of the Y550
// const int8_t rs485AdapterPower = 22;  // Pin to switch RS485 adapter power on and off (-1 if unconnected)
// const int8_t modbusSensorPower = A3;  // Pin to switch sensor power on and off (-1 if unconnected)
// const int8_t max485EnablePin = -1;  // Pin connected to the RE/DE on the 485 chip (-1 if unconnected)
const uint8_t y550NumberReadings = 5;  // The manufacturer recommends averaging 10 readings, but we take 5 to minimize power consumption
// Create and return the Y550 conductivity sensor object
YosemitechY550 y550(y550ModbusAddress, modbusSerial, rs485AdapterPower, modbusSensorPower, max485EnablePin, y550NumberReadings);


// ==========================================================================
//    Yosemitech Y4000 Multiparameter Sonde (DOmgL, Turbidity, Cond, pH, Temp, ORP, Chlorophyll, BGA)
// ==========================================================================
#include <sensors/YosemitechY4000.h>
byte y4000ModbusAddress = 0x05;  // The modbus address of the Y4000
// const int8_t rs485AdapterPower = 22;  // Pin to switch RS485 adapter power on and off (-1 if unconnected)
// const int8_t modbusSensorPower = A3;  // Pin to switch sensor power on and off (-1 if unconnected)
// const int8_t max485EnablePin = -1;  // Pin connected to the RE/DE on the 485 chip (-1 if unconnected)
const uint8_t y4000NumberReadings = 5;  // The manufacturer recommends averaging 10 readings, but we take 5 to minimize power consumption
// Create and return the Yosemitech Y4000 multi-parameter sensor object
YosemitechY4000 y4000(y4000ModbusAddress, modbusSerial, rs485AdapterPower, modbusSensorPower, max485EnablePin, y4000NumberReadings);


// ==========================================================================
//    Zebra Tech D-Opto Dissolved Oxygen Sensor
// ==========================================================================
#include <sensors/ZebraTechDOpto.h>
const char *DOptoDI12address = "5";  // The SDI-12 Address of the Zebra Tech D-Opto
// const int8_t SDI12Data = 7;  // The pin the D-Opto is attached to
// const int8_t SDI12Power = 22;  // Pin to switch power on and off (-1 if unconnected)
// Create and return the Zebra Tech DOpto dissolved oxygen sensor object
ZebraTechDOpto dopto(*DOptoDI12address, SDI12Power, SDI12Data);


=======
>>>>>>> 1328f1cc
// ==========================================================================
//    The array that contains all variables to be logged
// ==========================================================================
#include <VariableArray.h>
// Create pointers for all of the variables from the sensors
// at the same time putting them into an array
Variable *variableList[] = {
    new ProcessorStats_SampleNumber(&mayfly, "12345678-abcd-1234-efgh-1234567890ab"),
<<<<<<< HEAD
    new ApogeeSQ212_PAR(&SQ212, "12345678-abcd-1234-efgh-1234567890ab"),
    new AOSongAM2315_Humidity(&am2315, "12345678-abcd-1234-efgh-1234567890ab"),
    new AOSongAM2315_Temp(&am2315, "12345678-abcd-1234-efgh-1234567890ab"),
    new AOSongDHT_Humidity(&dht, "12345678-abcd-1234-efgh-1234567890ab"),
    new AOSongDHT_Temp(&dht, "12345678-abcd-1234-efgh-1234567890ab"),
    new AOSongDHT_HI(&dht, "12345678-abcd-1234-efgh-1234567890ab"),
    new BoschBME280_Temp(&bme280, "12345678-abcd-1234-efgh-1234567890ab"),
    new BoschBME280_Humidity(&bme280, "12345678-abcd-1234-efgh-1234567890ab"),
    new BoschBME280_Pressure(&bme280, "12345678-abcd-1234-efgh-1234567890ab"),
    new BoschBME280_Altitude(&bme280, "12345678-abcd-1234-efgh-1234567890ab"),
    new CampbellOBS3_Turbidity(&osb3low, "12345678-abcd-1234-efgh-1234567890ab", "TurbLow"),
    new CampbellOBS3_Voltage(&osb3low, "12345678-abcd-1234-efgh-1234567890ab", "TurbLowV"),
    new CampbellOBS3_Turbidity(&osb3high, "12345678-abcd-1234-efgh-1234567890ab", "TurbHigh"),
    new CampbellOBS3_Voltage(&osb3high, "12345678-abcd-1234-efgh-1234567890ab", "TurbHighV"),
    new Decagon5TM_Ea(&fivetm, "12345678-abcd-1234-efgh-1234567890ab"),
    new Decagon5TM_Temp(&fivetm, "12345678-abcd-1234-efgh-1234567890ab"),
    new Decagon5TM_VWC(&fivetm, "12345678-abcd-1234-efgh-1234567890ab"),
    new DecagonCTD_Cond(&ctd, "12345678-abcd-1234-efgh-1234567890ab"),
    new DecagonCTD_Temp(&ctd, "12345678-abcd-1234-efgh-1234567890ab"),
    new DecagonCTD_Depth(&ctd, "12345678-abcd-1234-efgh-1234567890ab"),
    new DecagonES2_Cond(&es2, "12345678-abcd-1234-efgh-1234567890ab"),
    new DecagonES2_Temp(&es2, "12345678-abcd-1234-efgh-1234567890ab"),
    new ExternalVoltage_Volt(&extvolt, "12345678-abcd-1234-efgh-1234567890ab"),
    new MaxBotixSonar_Range(&sonar1, "12345678-abcd-1234-efgh-1234567890ab"),
    new MaxBotixSonar_Range(&sonar2, "12345678-abcd-1234-efgh-1234567890ab"),
    new MaximDS18_Temp(&ds18_1, "12345678-abcd-1234-efgh-1234567890ab"),
    new MaximDS18_Temp(&ds18_2, "12345678-abcd-1234-efgh-1234567890ab"),
    new MaximDS18_Temp(&ds18_3, "12345678-abcd-1234-efgh-1234567890ab"),
    new MaximDS18_Temp(&ds18_4, "12345678-abcd-1234-efgh-1234567890ab"),
    new MaximDS18_Temp(&ds18_5, "12345678-abcd-1234-efgh-1234567890ab"),
    // new MaximDS18_Temp(&ds18_u, "12345678-abcd-1234-efgh-1234567890ab"),
    new MeaSpecMS5803_Temp(&ms5803, "12345678-abcd-1234-efgh-1234567890ab"),
    new MeaSpecMS5803_Pressure(&ms5803, "12345678-abcd-1234-efgh-1234567890ab"),
    new MPL115A2_Temp(&mpl115a2, "12345678-abcd-1234-efgh-1234567890ab"),
    new MPL115A2_Pressure(&mpl115a2, "12345678-abcd-1234-efgh-1234567890ab"),
    new RainCounterI2C_Tips(&tbi2c, "12345678-abcd-1234-efgh-1234567890ab"),
    new RainCounterI2C_Depth(&tbi2c, "12345678-abcd-1234-efgh-1234567890ab"),
    new TIINA219_Current  (&ina219_phy, "08100000-abcd-1234-efgh-1234567890ab"),
    new TIINA219_Volt(&ina219_phy, "08200000-abcd-1234-efgh-1234567890ab"),
    new TIINA219_Power  (&ina219_phy, "08300000-abcd-1234-efgh-1234567890ab"),
    new KellerAcculevel_Pressure(&acculevel, "12345678-abcd-1234-efgh-1234567890ab"),
    new KellerAcculevel_Temp(&acculevel, "12345678-abcd-1234-efgh-1234567890ab"),
    new KellerAcculevel_Height(&acculevel, "12345678-abcd-1234-efgh-1234567890ab"),
    new KellerNanolevel_Pressure(&nanolevel, "12345678-abcd-1234-efgh-1234567890ab"),
    new KellerNanolevel_Temp(&nanolevel, "12345678-abcd-1234-efgh-1234567890ab"),
    new KellerNanolevel_Height(&nanolevel, "12345678-abcd-1234-efgh-1234567890ab"),
    new YosemitechY504_DOpct(&y504, "12345678-abcd-1234-efgh-1234567890ab"),
    new YosemitechY504_Temp(&y504, "12345678-abcd-1234-efgh-1234567890ab"),
    new YosemitechY504_DOmgL(&y504, "12345678-abcd-1234-efgh-1234567890ab"),
    new YosemitechY510_Temp(&y510, "12345678-abcd-1234-efgh-1234567890ab"),
    new YosemitechY510_Turbidity(&y510, "12345678-abcd-1234-efgh-1234567890ab"),
    new YosemitechY511_Temp(&y511, "12345678-abcd-1234-efgh-1234567890ab"),
    new YosemitechY511_Turbidity(&y511, "12345678-abcd-1234-efgh-1234567890ab"),
    new YosemitechY514_Temp(&y514, "12345678-abcd-1234-efgh-1234567890ab"),
    new YosemitechY514_Chlorophyll(&y514, "12345678-abcd-1234-efgh-1234567890ab"),
    new YosemitechY520_Temp(&y520, "12345678-abcd-1234-efgh-1234567890ab"),
    new YosemitechY520_Cond(&y520, "12345678-abcd-1234-efgh-1234567890ab"),
    new YosemitechY532_Temp(&y532, "12345678-abcd-1234-efgh-1234567890ab"),
    new YosemitechY532_Voltage(&y532, "12345678-abcd-1234-efgh-1234567890ab"),
    new YosemitechY532_pH(&y532, "12345678-abcd-1234-efgh-1234567890ab"),
    new YosemitechY4000_DOmgL(&y4000, "12345678-abcd-1234-efgh-1234567890ab"),
    new YosemitechY4000_Turbidity(&y4000, "12345678-abcd-1234-efgh-1234567890ab"),
    new YosemitechY4000_Cond(&y4000, "12345678-abcd-1234-efgh-1234567890ab"),
    new YosemitechY4000_pH(&y4000, "12345678-abcd-1234-efgh-1234567890ab"),
    new YosemitechY4000_Temp(&y4000, "12345678-abcd-1234-efgh-1234567890ab"),
    new YosemitechY4000_ORP(&y4000, "12345678-abcd-1234-efgh-1234567890ab"),
    new YosemitechY4000_Chlorophyll(&y4000, "12345678-abcd-1234-efgh-1234567890ab"),
    new YosemitechY4000_BGA(&y4000, "12345678-abcd-1234-efgh-1234567890ab"),
    new ZebraTechDOpto_Temp(&dopto, "12345678-abcd-1234-efgh-1234567890ab"),
    new ZebraTechDOpto_DOpct(&dopto, "12345678-abcd-1234-efgh-1234567890ab"),
    new ZebraTechDOpto_DOmgL(&dopto, "12345678-abcd-1234-efgh-1234567890ab"),
=======
>>>>>>> 1328f1cc
    new ProcessorStats_FreeRam(&mayfly, "12345678-abcd-1234-efgh-1234567890ab"),
    new ProcessorStats_Batt(&mayfly, "12345678-abcd-1234-efgh-1234567890ab"),
    new MaximDS3231_Temp(&ds3231, "12345678-abcd-1234-efgh-1234567890ab"),
    new Modem_RSSI(&modem, "12345678-abcd-1234-efgh-1234567890ab"),
    new Modem_SignalPercent(&modem, "12345678-abcd-1234-efgh-1234567890ab"),
    // new YOUR_variableName_HERE(&)
};
// Count up the number of pointers in the array
int variableCount = sizeof(variableList) / sizeof(variableList[0]);
// Create the VariableArray object
VariableArray varArray(variableCount, variableList);

// Create a new logger instance
#include <LoggerBase.h>
Logger dataLogger(LoggerID, loggingInterval, sdCardPin, wakePin, &varArray);


// ==========================================================================
// Device registration and sampling feature information
//   This should be obtained after registration at http://data.envirodiy.org
// ==========================================================================
const char *registrationToken = "12345678-abcd-1234-efgh-1234567890ab";   // Device registration token
const char *samplingFeature = "12345678-abcd-1234-efgh-1234567890ab";     // Sampling feature UUID

// Create a data-sender for the EnviroDIY/WikiWatershed POST endpoint
#include <senders/EnviroDIYSender.h>
EnviroDIYSender EnviroDIYPOST(dataLogger, registrationToken, samplingFeature);


// ==========================================================================
//    Working Functions
// ==========================================================================

// Flashes the LED's on the primary board
void greenredflash(uint8_t numFlash = 4, uint8_t rate = 75)
{
  for (uint8_t i = 0; i < numFlash; i++) {
    digitalWrite(greenLED, HIGH);
    digitalWrite(redLED, LOW);
    delay(rate);
    digitalWrite(greenLED, LOW);
    digitalWrite(redLED, HIGH);
    delay(rate);
  }
  digitalWrite(redLED, LOW);
}


// Read's the battery voltage
float getBatteryVoltage(const char *version = MFVersion)
{
    float batteryVoltage;
    if (strcmp(version, "v0.3") == 0 or strcmp(version, "v0.4") == 0)
    {
        // Get the battery voltage
        float rawBattery = analogRead(A6);
        batteryVoltage = (3.3 / 1023.) * 1.47 * rawBattery;
    }
    if (strcmp(version, "v0.5") == 0 or strcmp(version, "v0.5b") == 0)
    {
        // Get the battery voltage
        float rawBattery = analogRead(A6);
        batteryVoltage = (3.3 / 1023.) * 4.7 * rawBattery;
    }
    return batteryVoltage;
}


// ==========================================================================
// Main setup function
// ==========================================================================
void setup()
{
    // Start the primary serial connection
    Serial.begin(serialBaud);

    // Print a start-up note to the first serial port
    Serial.print(F("Now running "));
    Serial.print(sketchName);
    Serial.print(F(" on Logger "));
    Serial.println(LoggerID);
    Serial.println();

    Serial.print(F("Using ModularSensors Library version "));
    Serial.println(MODULAR_SENSORS_VERSION);

    // Start the serial connection with the modem
    ModemSerial.begin(ModemBaud);

    // Set up pins for the LED's
    pinMode(greenLED, OUTPUT);
    digitalWrite(greenLED, LOW);
    pinMode(redLED, OUTPUT);
    digitalWrite(redLED, LOW);
    // Blink the LEDs to show the board is on and starting up
    greenredflash();

    // Set up the sleep/wake pin for the modem and put its inital value as "off"
    Serial.println(F("Setting up sleep mode on the XBee."));
    pinMode(modemSleepRqPin, OUTPUT);
    digitalWrite(modemSleepRqPin, LOW);  // Turn it on to talk, just in case
    tinyModem->init();  // initialize
    if (tinyModem->commandMode())
    {
        tinyModem->sendAT(F("SM"),1);  // Pin sleep
        tinyModem->waitResponse();
        tinyModem->sendAT(F("DO"),0);  // Disable remote manager
        tinyModem->waitResponse();
        tinyModem->sendAT(F("SO"),0);  // For Cellular - disconnected sleep
        tinyModem->waitResponse();
        tinyModem->sendAT(F("SO"),200);  // For WiFi - Disassociate from AP for Deep Sleep
        tinyModem->waitResponse();
        tinyModem->writeChanges();
        tinyModem->exitCommand();
    }
    digitalWrite(modemSleepRqPin, HIGH);  // back to sleep

    // Set the timezone and offsets
    // Logging in the given time zone
    Logger::setTimeZone(timeZone);
    // Offset is the same as the time zone because the RTC is in UTC
    Logger::setTZOffset(timeZone);

    // Attach the modem and information pins to the logger
    dataLogger.attachModem(modem);
    dataLogger.setAlertPin(greenLED);
    dataLogger.setTestingModePin(buttonPin);

    // Begin the logger
    // At lowest battery level, skip sensor set-up
    // Note:  Please change these battery voltages to match your battery
    if (getBatteryVoltage() < 3.4) dataLogger.begin(true);
    else dataLogger.begin();  // set up sensors

    // At very good battery voltage, or with suspicious time stamp, sync the clock
    // Note:  Please change these battery voltages to match your battery
    if (getBatteryVoltage() > 3.9 ||
        dataLogger.getNowEpoch() < 1545091200 ||  /*Before 12/18/2018*/
        dataLogger.getNowEpoch() > 1735689600)  /*Before 1/1/2025*/
        dataLogger.syncRTC();
}


// ==========================================================================
// Main loop function
// ==========================================================================
void loop()
{
    // Log the data
    // Note:  Please change these battery voltages to match your battery
    if (getBatteryVoltage() < 3.4) dataLogger.systemSleep();  // just go back to sleep
    else if (getBatteryVoltage() < 3.7) dataLogger.logData();  // log data, but don't send
    else dataLogger.logDataAndSend();  // send data
}<|MERGE_RESOLUTION|>--- conflicted
+++ resolved
@@ -137,372 +137,6 @@
 // Create and return the DS3231 sensor object
 MaximDS3231 ds3231(1);
 
-<<<<<<< HEAD
-
-// ==========================================================================
-//    AOSong AM2315 Digital Humidity and Temperature Sensor
-// ==========================================================================
-#include <sensors/AOSongAM2315.h>
-const int8_t I2CPower = 22;  // Pin to switch power on and off (-1 if unconnected)
-// Create and return the AOSong AM2315 sensor object
-AOSongAM2315 am2315(I2CPower);
-
-
-// ==========================================================================
-//    AOSong DHT 11/21 (AM2301)/22 (AM2302) Digital Humidity and Temperature
-// ==========================================================================
-#include <sensors/AOSongDHT.h>
-const int8_t DHTPower = 22;  // Pin to switch power on and off (-1 if unconnected)
-const int8_t DHTPin = 10;  // DHT data pin
-DHTtype dhtType = DHT11;  // DHT type, either DHT11, DHT21, or DHT22
-// Create and return the AOSong DHT sensor object
-AOSongDHT dht(DHTPower, DHTPin, dhtType);
-
-
-// ==========================================================================
-//    Apogee SQ-212 Photosynthetically Active Radiation (PAR) Sensor
-// ==========================================================================
-#include <sensors/ApogeeSQ212.h>
-const int8_t SQ212Power = 22;  // Pin to switch power on and off (-1 if unconnected)
-const int8_t SQ212Data = 2;  // The data pin ON THE ADS1115 (NOT the Arduino Pin Number)
-const uint8_t SQ212_ADS1115Address = 0x48;  // The I2C address of the ADS1115 ADC
-// Create and return the Apogee SQ212 sensor object
-ApogeeSQ212 SQ212(SQ212Power, SQ212Data);
-
-
-// ==========================================================================
-//    Bosch BME280 Environmental Sensor (Temperature, Humidity, Pressure)
-// ==========================================================================
-#include <sensors/BoschBME280.h>
-uint8_t BMEi2c_addr = 0x76;
-// The BME280 can be addressed either as 0x77 (Adafruit default) or 0x76 (Grove default)
-// Either can be physically mofidied for the other address
-// const int8_t I2CPower = 22;  // Pin to switch power on and off (-1 if unconnected)
-// Create and return the Bosch BME280 sensor object
-BoschBME280 bme280(I2CPower, BMEi2c_addr);
-
-
-// ==========================================================================
-//    CAMPBELL OBS 3 / OBS 3+ Analog Turbidity Sensor
-// ==========================================================================
-#include <sensors/CampbellOBS3.h>
-const int8_t OBS3Power = 22;  // Pin to switch power on and off (-1 if unconnected)
-const uint8_t OBS3numberReadings = 10;
-const uint8_t OBS3_ADS1115Address = 0x48;  // The I2C address of the ADS1115 ADC
-// Campbell OBS 3+ Low Range calibration in Volts
-const int8_t OBSLowPin = 0;  // The low voltage analog pin ON THE ADS1115 (NOT the Arduino Pin Number)
-const float OBSLow_A = 4.0749E+00;  // The "A" value (X^2) from the low range calibration
-const float OBSLow_B = 9.1011E+01;  // The "B" value (X) from the low range calibration
-const float OBSLow_C = -3.9570E-01;  // The "C" value from the low range calibration
-// Create and return the Campbell OBS3+ LOW RANGE sensor object
-CampbellOBS3 osb3low(OBS3Power, OBSLowPin, OBSLow_A, OBSLow_B, OBSLow_C, OBS3_ADS1115Address, OBS3numberReadings);
-// Campbell OBS 3+ High Range calibration in Volts
-const int8_t OBSHighPin = 1;  // The high voltage analog pin ON THE ADS1115 (NOT the Arduino Pin Number)
-const float OBSHigh_A = 5.2996E+01;  // The "A" value (X^2) from the high range calibration
-const float OBSHigh_B = 3.7828E+02;  // The "B" value (X) from the high range calibration
-const float OBSHigh_C = -1.3927E+00;  // The "C" value from the high range calibration
-// Create and return the Campbell OBS3+ HIGH RANGE sensor object
-CampbellOBS3 osb3high(OBS3Power, OBSHighPin, OBSHigh_A, OBSHigh_B, OBSHigh_C, OBS3_ADS1115Address, OBS3numberReadings);
-
-
-// ==========================================================================
-//    Decagon 5TM Soil Moisture Sensor
-// ==========================================================================
-#include <sensors/Decagon5TM.h>
-const char *TMSDI12address = "2";  // The SDI-12 Address of the 5-TM
-const int8_t SDI12Data = 7;  // The pin the 5TM is attached to
-const int8_t SDI12Power = 22;  // Pin to switch power on and off (-1 if unconnected)
-// Create and return the Decagon 5TM sensor object
-Decagon5TM fivetm(*TMSDI12address, SDI12Power, SDI12Data);
-
-
-// ==========================================================================
-//    Decagon CTD Conductivity, Temperature, and Depth Sensor
-// ==========================================================================
-#include <sensors/DecagonCTD.h>
-const char *CTDSDI12address = "1";  // The SDI-12 Address of the CTD
-const uint8_t CTDnumberReadings = 6;  // The number of readings to average
-// const int8_t SDI12Data = 7;  // The pin the CTD is attached to
-// const int8_t SDI12Power = 22;  // Pin to switch power on and off (-1 if unconnected)
-// Create and return the Decagon CTD sensor object
-DecagonCTD ctd(*CTDSDI12address, SDI12Power, SDI12Data, CTDnumberReadings);
-
-
-// ==========================================================================
-//    Decagon ES2 Conductivity and Temperature Sensor
-// ==========================================================================
-#include <sensors/DecagonES2.h>
-const char *ES2SDI12address = "3";  // The SDI-12 Address of the ES2
-// const int8_t SDI12Data = 7;  // The pin the ES2 is attached to
-// const int8_t SDI12Power = 22;  // Pin to switch power on and off (-1 if unconnected)
-const uint8_t ES2NumberReadings = 3;
-// Create and return the Decagon ES2 sensor object
-DecagonES2 es2(*ES2SDI12address, SDI12Power, SDI12Data, ES2NumberReadings);
-
-
-// ==========================================================================
-//    External Voltage via TI ADS1115
-// ==========================================================================
-#include <sensors/ExternalVoltage.h>
-const int8_t VoltPower = 22;  // Pin to switch power on and off (-1 if unconnected)
-const int8_t VoltData = 0;  // The data pin ON THE ADS1115 (NOT the Arduino Pin Number)
-const float VoltGain = 10; // Default 1/gain for grove voltage divider is 10x
-const uint8_t Volt_ADS1115Address = 0x48;  // The I2C address of the ADS1115 ADC
-const uint8_t VoltReadsToAvg = 1; // Only read one sample
-// Create and return the External Voltage sensor object
-ExternalVoltage extvolt(VoltPower, VoltData, VoltGain, Volt_ADS1115Address, VoltReadsToAvg);
-
-
-// ==========================================================================
-//    Freescale Semiconductor MPL115A2 Barometer
-// ==========================================================================
-#include <sensors/FreescaleMPL115A2.h>
-// const int8_t I2CPower = 22;  // Pin to switch power on and off (-1 if unconnected)
-const uint8_t MPL115A2ReadingsToAvg = 1;
-// Create and return the MPL115A2 barometer sensor object
-MPL115A2 mpl115a2(I2CPower, MPL115A2ReadingsToAvg);
-
-
-// ==========================================================================
-//    Maxbotix HRXL Ultrasonic Range Finder
-// ==========================================================================
-
-// Set up a serial port for receiving sonar data - in this case, using software serial
-// Because the standard software serial library uses interrupts that conflict
-// with several other libraries used within this program, we must use a
-// version of software serial that has been stripped of interrupts and define
-// the interrrupts for it using the enableInterrup library.
-
-// If enough hardware serial ports are available on your processor, you should
-// use one of those instead.  If the proper pins are avaialbe, AltSoftSerial
-// by Paul Stoffregen is also superior to SoftwareSerial for this sensor.
-// Neither hardware serial nor AltSoftSerial require any modifications to
-// deal with interrupt conflicts.
-
-const int8_t SonarData = 11;     // data receive pin
-
-#include <SoftwareSerial_ExtInts.h>  // for the stream communication
-SoftwareSerial_ExtInts sonarSerial(SonarData, -1);  // No Tx pin is required, only Rx
-
-// #include <NeoSWSerial.h>  // for the stream communication
-// NeoSWSerial sonarSerial(SonarData, -1);  // No Tx pin is required, only Rx
-// void NeoSWSISR()
-// {
-//   NeoSWSerial::rxISR( *portInputRegister( digitalPinToPort( SonarData ) ) );
-// }
-
-#include <sensors/MaxBotixSonar.h>
-const int8_t SonarPower = 22;  // Excite (power) pin (-1 if unconnected)
-const int8_t Sonar1Trigger = A1;  // Trigger pin (a negative number if unconnected) (A1 = 25)
-const int8_t Sonar2Trigger = A2;  // Trigger pin (a negative number if unconnected) (A2 = 26)
-// Create and return the MaxBotix Sonar sensor object
-MaxBotixSonar sonar1(sonarSerial, SonarPower, Sonar1Trigger) ;
-MaxBotixSonar sonar2(sonarSerial, SonarPower, Sonar2Trigger) ;
-
-
-// ==========================================================================
-//    Maxim DS18 One Wire Temperature Sensor
-// ==========================================================================
-#include <sensors/MaximDS18.h>
-// OneWire Address [array of 8 hex characters]
-DeviceAddress OneWireAddress1 = {0x28, 0xFF, 0xBD, 0xBA, 0x81, 0x16, 0x03, 0x0C};
-DeviceAddress OneWireAddress2 = {0x28, 0xFF, 0x57, 0x90, 0x82, 0x16, 0x04, 0x67};
-DeviceAddress OneWireAddress3 = {0x28, 0xFF, 0x74, 0x2B, 0x82, 0x16, 0x03, 0x57};
-DeviceAddress OneWireAddress4 = {0x28, 0xFF, 0xB6, 0x6E, 0x84, 0x16, 0x05, 0x9B};
-DeviceAddress OneWireAddress5 = {0x28, 0xFF, 0x3B, 0x07, 0x82, 0x16, 0x03, 0xB3};
-const int8_t OneWireBus = A0;  // Pin attached to the OneWire Bus (-1 if unconnected)
-const int8_t OneWirePower = 22;  // Pin to switch power on and off (-1 if unconnected)
-// Create and return the Maxim DS18 sensor objects (use this form for a known address)
-MaximDS18 ds18_1(OneWireAddress1, OneWirePower, OneWireBus);
-MaximDS18 ds18_2(OneWireAddress2, OneWirePower, OneWireBus);
-MaximDS18 ds18_3(OneWireAddress3, OneWirePower, OneWireBus);
-MaximDS18 ds18_4(OneWireAddress4, OneWirePower, OneWireBus);
-MaximDS18 ds18_5(OneWireAddress5, OneWirePower, OneWireBus);
-// Create and return the Maxim DS18 sensor object (use this form for a single sensor on bus with an unknown address)
-// MaximDS18 ds18_u(OneWirePower, OneWireBus);
-
-
-// ==========================================================================
-//    MeaSpecMS5803 (Pressure, Temperature)
-// ==========================================================================
-#include <sensors/MeaSpecMS5803.h>
-// const int8_t I2CPower = 22;  // Pin to switch power on and off (-1 if unconnected)
-const uint8_t MS5803i2c_addr = 0x76;  // The MS5803 can be addressed either as 0x76 or 0x77
-const int16_t MS5803maxPressure = 14;  // The maximum pressure measurable by the specific MS5803 model
-const uint8_t MS5803ReadingsToAvg = 1;
-// Create and return the MeaSpec MS5803 pressure and temperature sensor object
-MeaSpecMS5803 ms5803(I2CPower, MS5803i2c_addr, MS5803maxPressure, MS5803ReadingsToAvg);
-
-
-// ==========================================================================
-//    External I2C Rain Tipping Bucket Counter
-// ==========================================================================
-#include <sensors/RainCounterI2C.h>
-const uint8_t RainCounterI2CAddress = 0x08;  // I2C Address for external tip counter
-const float depthPerTipEvent = 0.2;  // rain depth in mm per tip event
-// Create and return the Rain Counter sensor object
-RainCounterI2C tbi2c(RainCounterI2CAddress, depthPerTipEvent);
-
-
-// ==========================================================================
-//    Ti INA219 High Side Current/Voltage Sensor (Current mA, Voltage, Power)
-// ==========================================================================
-#include <sensors/TIINA219.h>
-// uint8_t INA219i2c_addr = 0x40; // 1000000 (Board A0+A1=GND)
-// The INA219 can be addressed either as 0x40 (Adafruit default) or 0x41 44 45
-// Either can be physically mofidied for the other address
-// const int8_t I2CPower = 22;  // Pin to switch power on and off (-1 if unconnected)
-const uint8_t INA219ReadingsToAvg = 1;
-// Create and return the INA219 sensor object
-TIINA219 ina219(I2CPower, INA219i2c_addr, INA219ReadingsToAvg);
-
-
-// Set up a serial port for modbus communication - in this case, using AltSoftSerial
-#include <AltSoftSerial.h>
-AltSoftSerial modbusSerial;
-
-// ==========================================================================
-//    Keller Acculevel High Accuracy Submersible Level Transmitter
-// ==========================================================================
-#include <sensors/KellerAcculevel.h>
-byte acculevelModbusAddress = 0x01;  // The modbus address of KellerAcculevel
-const int8_t rs485AdapterPower = 22;  // Pin to switch RS485 adapter power on and off (-1 if unconnected)
-const int8_t modbusSensorPower = A3;  // Pin to switch sensor power on and off (-1 if unconnected)
-const int8_t max485EnablePin = -1;  // Pin connected to the RE/DE on the 485 chip (-1 if unconnected)
-const uint8_t acculevelNumberReadings = 5;  // The manufacturer recommends taking and averaging a few readings
-// Create and return the Keller Acculevel sensor object
-KellerAcculevel acculevel(acculevelModbusAddress, modbusSerial, rs485AdapterPower, modbusSensorPower, max485EnablePin, acculevelNumberReadings);
-
-// ==========================================================================
-//    Keller Nanolevel High Accuracy Submersible Level Transmitter
-// ==========================================================================
-#include <sensors/KellerNanolevel.h>
-byte nanolevelModbusAddress = 0x01;  // The modbus address of KellerNanolevel
-// const int8_t rs485AdapterPower = -1;  // Pin to switch RS485 adapter power on and off (-1 if unconnected)
-// const int8_t modbusSensorPower = -1;  // Pin to switch sensor power on and off (-1 if unconnected)
-// const int8_t max485EnablePin = -1;  // Pin connected to the RE/DE on the 485 chip (-1 if unconnected)
-const uint8_t nanolevelNumberReadings = 3;  // The manufacturer recommends taking and averaging a few readings
-// Create and return the Keller Nanolevel sensor object
-KellerNanolevel nanolevel(nanolevelModbusAddress, modbusSerial, rs485AdapterPower, modbusSensorPower, max485EnablePin, nanolevelNumberReadings);
-
-
-// ==========================================================================
-//    Yosemitech Y504 Dissolved Oxygen Sensor
-// ==========================================================================
-#include <sensors/YosemitechY504.h>
-byte y504ModbusAddress = 0x04;  // The modbus address of the Y504
-// const int8_t rs485AdapterPower = 22;  // Pin to switch RS485 adapter power on and off (-1 if unconnected)
-// const int8_t modbusSensorPower = A3;  // Pin to switch sensor power on and off (-1 if unconnected)
-// const int8_t max485EnablePin = -1;  // Pin connected to the RE/DE on the 485 chip (-1 if unconnected)
-const uint8_t y504NumberReadings = 5;  // The manufacturer recommends averaging 10 readings, but we take 5 to minimize power consumption
-// Create and return the Yosemitech Y504 dissolved oxygen sensor object
-YosemitechY504 y504(y504ModbusAddress, modbusSerial, rs485AdapterPower, modbusSensorPower, max485EnablePin, y504NumberReadings);
-
-
-// ==========================================================================
-//    Yosemitech Y510 Turbidity Sensor
-// ==========================================================================
-#include <sensors/YosemitechY510.h>
-byte y510ModbusAddress = 0x0B;  // The modbus address of the Y510
-// const int8_t rs485AdapterPower = 22;  // Pin to switch RS485 adapter power on and off (-1 if unconnected)
-// const int8_t modbusSensorPower = A3;  // Pin to switch sensor power on and off (-1 if unconnected)
-// const int8_t max485EnablePin = -1;  // Pin connected to the RE/DE on the 485 chip (-1 if unconnected)
-const uint8_t y510NumberReadings = 5;  // The manufacturer recommends averaging 10 readings, but we take 5 to minimize power consumption
-// Create and return the Y510-B Turbidity sensor object
-YosemitechY510 y510(y510ModbusAddress, modbusSerial, rs485AdapterPower, modbusSensorPower, max485EnablePin, y510NumberReadings);
-
-
-// ==========================================================================
-//    Yosemitech Y511 Turbidity Sensor with Wiper
-// ==========================================================================
-#include <sensors/YosemitechY511.h>
-byte y511ModbusAddress = 0x1A;  // The modbus address of the Y511
-// const int8_t rs485AdapterPower = 22;  // Pin to switch RS485 adapter power on and off (-1 if unconnected)
-// const int8_t modbusSensorPower = A3;  // Pin to switch sensor power on and off (-1 if unconnected)
-// const int8_t max485EnablePin = -1;  // Pin connected to the RE/DE on the 485 chip (-1 if unconnected)
-const uint8_t y511NumberReadings = 5;  // The manufacturer recommends averaging 10 readings, but we take 5 to minimize power consumption
-// Create and return the Y511-A Turbidity sensor object
-YosemitechY511 y511(y511ModbusAddress, modbusSerial, rs485AdapterPower, modbusSensorPower, max485EnablePin, y511NumberReadings);
-
-
-// ==========================================================================
-//    Yosemitech Y514 Chlorophyll Sensor
-// ==========================================================================
-#include <sensors/YosemitechY514.h>
-byte y514ModbusAddress = 0x14;  // The modbus address of the Y514
-// const int8_t rs485AdapterPower = 22;  // Pin to switch RS485 adapter power on and off (-1 if unconnected)
-// const int8_t modbusSensorPower = A3;  // Pin to switch sensor power on and off (-1 if unconnected)
-// const int8_t max485EnablePin = -1;  // Pin connected to the RE/DE on the 485 chip (-1 if unconnected)
-const uint8_t y514NumberReadings = 5;  // The manufacturer recommends averaging 10 readings, but we take 5 to minimize power consumption
-// Create and return the Y514 chlorophyll sensor object
-YosemitechY514 y514(y514ModbusAddress, modbusSerial, rs485AdapterPower, modbusSensorPower, max485EnablePin, y514NumberReadings);
-
-
-// ==========================================================================
-//    Yosemitech Y520 Conductivity Sensor
-// ==========================================================================
-#include <sensors/YosemitechY520.h>
-byte y520ModbusAddress = 0x20;  // The modbus address of the Y520
-// const int8_t rs485AdapterPower = 22;  // Pin to switch RS485 adapter power on and off (-1 if unconnected)
-// const int8_t modbusSensorPower = A3;  // Pin to switch sensor power on and off (-1 if unconnected)
-// const int8_t max485EnablePin = -1;  // Pin connected to the RE/DE on the 485 chip (-1 if unconnected)
-const uint8_t y520NumberReadings = 5;  // The manufacturer recommends averaging 10 readings, but we take 5 to minimize power consumption
-// Create and return the Y520 conductivity sensor object
-YosemitechY520 y520(y520ModbusAddress, modbusSerial, rs485AdapterPower, modbusSensorPower, max485EnablePin, y520NumberReadings);
-
-
-// ==========================================================================
-//    Yosemitech Y532 pH
-// ==========================================================================
-#include <sensors/YosemitechY532.h>
-byte y532ModbusAddress = 0x32;  // The modbus address of the Y532
-// const int8_t rs485AdapterPower = 22;  // Pin to switch RS485 adapter power on and off (-1 if unconnected)
-// const int8_t modbusSensorPower = A3;  // Pin to switch sensor power on and off (-1 if unconnected)
-// const int8_t max485EnablePin = -1;  // Pin connected to the RE/DE on the 485 chip (-1 if unconnected)
-const uint8_t y532NumberReadings = 1;  // The manufacturer actually doesn't mention averaging for this one
-// Create and return the Yosemitech Y532 pH sensor object
-YosemitechY532 y532(y532ModbusAddress, modbusSerial, rs485AdapterPower, modbusSensorPower, max485EnablePin, y532NumberReadings);
-
-
-// ==========================================================================
-//    Yosemitech Y550 COD Sensor with Wiper
-// ==========================================================================
-#include <sensors/YosemitechY550.h>
-byte y550ModbusAddress = 0x50;  // The modbus address of the Y550
-// const int8_t rs485AdapterPower = 22;  // Pin to switch RS485 adapter power on and off (-1 if unconnected)
-// const int8_t modbusSensorPower = A3;  // Pin to switch sensor power on and off (-1 if unconnected)
-// const int8_t max485EnablePin = -1;  // Pin connected to the RE/DE on the 485 chip (-1 if unconnected)
-const uint8_t y550NumberReadings = 5;  // The manufacturer recommends averaging 10 readings, but we take 5 to minimize power consumption
-// Create and return the Y550 conductivity sensor object
-YosemitechY550 y550(y550ModbusAddress, modbusSerial, rs485AdapterPower, modbusSensorPower, max485EnablePin, y550NumberReadings);
-
-
-// ==========================================================================
-//    Yosemitech Y4000 Multiparameter Sonde (DOmgL, Turbidity, Cond, pH, Temp, ORP, Chlorophyll, BGA)
-// ==========================================================================
-#include <sensors/YosemitechY4000.h>
-byte y4000ModbusAddress = 0x05;  // The modbus address of the Y4000
-// const int8_t rs485AdapterPower = 22;  // Pin to switch RS485 adapter power on and off (-1 if unconnected)
-// const int8_t modbusSensorPower = A3;  // Pin to switch sensor power on and off (-1 if unconnected)
-// const int8_t max485EnablePin = -1;  // Pin connected to the RE/DE on the 485 chip (-1 if unconnected)
-const uint8_t y4000NumberReadings = 5;  // The manufacturer recommends averaging 10 readings, but we take 5 to minimize power consumption
-// Create and return the Yosemitech Y4000 multi-parameter sensor object
-YosemitechY4000 y4000(y4000ModbusAddress, modbusSerial, rs485AdapterPower, modbusSensorPower, max485EnablePin, y4000NumberReadings);
-
-
-// ==========================================================================
-//    Zebra Tech D-Opto Dissolved Oxygen Sensor
-// ==========================================================================
-#include <sensors/ZebraTechDOpto.h>
-const char *DOptoDI12address = "5";  // The SDI-12 Address of the Zebra Tech D-Opto
-// const int8_t SDI12Data = 7;  // The pin the D-Opto is attached to
-// const int8_t SDI12Power = 22;  // Pin to switch power on and off (-1 if unconnected)
-// Create and return the Zebra Tech DOpto dissolved oxygen sensor object
-ZebraTechDOpto dopto(*DOptoDI12address, SDI12Power, SDI12Data);
-
-
-=======
->>>>>>> 1328f1cc
 // ==========================================================================
 //    The array that contains all variables to be logged
 // ==========================================================================
@@ -511,80 +145,6 @@
 // at the same time putting them into an array
 Variable *variableList[] = {
     new ProcessorStats_SampleNumber(&mayfly, "12345678-abcd-1234-efgh-1234567890ab"),
-<<<<<<< HEAD
-    new ApogeeSQ212_PAR(&SQ212, "12345678-abcd-1234-efgh-1234567890ab"),
-    new AOSongAM2315_Humidity(&am2315, "12345678-abcd-1234-efgh-1234567890ab"),
-    new AOSongAM2315_Temp(&am2315, "12345678-abcd-1234-efgh-1234567890ab"),
-    new AOSongDHT_Humidity(&dht, "12345678-abcd-1234-efgh-1234567890ab"),
-    new AOSongDHT_Temp(&dht, "12345678-abcd-1234-efgh-1234567890ab"),
-    new AOSongDHT_HI(&dht, "12345678-abcd-1234-efgh-1234567890ab"),
-    new BoschBME280_Temp(&bme280, "12345678-abcd-1234-efgh-1234567890ab"),
-    new BoschBME280_Humidity(&bme280, "12345678-abcd-1234-efgh-1234567890ab"),
-    new BoschBME280_Pressure(&bme280, "12345678-abcd-1234-efgh-1234567890ab"),
-    new BoschBME280_Altitude(&bme280, "12345678-abcd-1234-efgh-1234567890ab"),
-    new CampbellOBS3_Turbidity(&osb3low, "12345678-abcd-1234-efgh-1234567890ab", "TurbLow"),
-    new CampbellOBS3_Voltage(&osb3low, "12345678-abcd-1234-efgh-1234567890ab", "TurbLowV"),
-    new CampbellOBS3_Turbidity(&osb3high, "12345678-abcd-1234-efgh-1234567890ab", "TurbHigh"),
-    new CampbellOBS3_Voltage(&osb3high, "12345678-abcd-1234-efgh-1234567890ab", "TurbHighV"),
-    new Decagon5TM_Ea(&fivetm, "12345678-abcd-1234-efgh-1234567890ab"),
-    new Decagon5TM_Temp(&fivetm, "12345678-abcd-1234-efgh-1234567890ab"),
-    new Decagon5TM_VWC(&fivetm, "12345678-abcd-1234-efgh-1234567890ab"),
-    new DecagonCTD_Cond(&ctd, "12345678-abcd-1234-efgh-1234567890ab"),
-    new DecagonCTD_Temp(&ctd, "12345678-abcd-1234-efgh-1234567890ab"),
-    new DecagonCTD_Depth(&ctd, "12345678-abcd-1234-efgh-1234567890ab"),
-    new DecagonES2_Cond(&es2, "12345678-abcd-1234-efgh-1234567890ab"),
-    new DecagonES2_Temp(&es2, "12345678-abcd-1234-efgh-1234567890ab"),
-    new ExternalVoltage_Volt(&extvolt, "12345678-abcd-1234-efgh-1234567890ab"),
-    new MaxBotixSonar_Range(&sonar1, "12345678-abcd-1234-efgh-1234567890ab"),
-    new MaxBotixSonar_Range(&sonar2, "12345678-abcd-1234-efgh-1234567890ab"),
-    new MaximDS18_Temp(&ds18_1, "12345678-abcd-1234-efgh-1234567890ab"),
-    new MaximDS18_Temp(&ds18_2, "12345678-abcd-1234-efgh-1234567890ab"),
-    new MaximDS18_Temp(&ds18_3, "12345678-abcd-1234-efgh-1234567890ab"),
-    new MaximDS18_Temp(&ds18_4, "12345678-abcd-1234-efgh-1234567890ab"),
-    new MaximDS18_Temp(&ds18_5, "12345678-abcd-1234-efgh-1234567890ab"),
-    // new MaximDS18_Temp(&ds18_u, "12345678-abcd-1234-efgh-1234567890ab"),
-    new MeaSpecMS5803_Temp(&ms5803, "12345678-abcd-1234-efgh-1234567890ab"),
-    new MeaSpecMS5803_Pressure(&ms5803, "12345678-abcd-1234-efgh-1234567890ab"),
-    new MPL115A2_Temp(&mpl115a2, "12345678-abcd-1234-efgh-1234567890ab"),
-    new MPL115A2_Pressure(&mpl115a2, "12345678-abcd-1234-efgh-1234567890ab"),
-    new RainCounterI2C_Tips(&tbi2c, "12345678-abcd-1234-efgh-1234567890ab"),
-    new RainCounterI2C_Depth(&tbi2c, "12345678-abcd-1234-efgh-1234567890ab"),
-    new TIINA219_Current  (&ina219_phy, "08100000-abcd-1234-efgh-1234567890ab"),
-    new TIINA219_Volt(&ina219_phy, "08200000-abcd-1234-efgh-1234567890ab"),
-    new TIINA219_Power  (&ina219_phy, "08300000-abcd-1234-efgh-1234567890ab"),
-    new KellerAcculevel_Pressure(&acculevel, "12345678-abcd-1234-efgh-1234567890ab"),
-    new KellerAcculevel_Temp(&acculevel, "12345678-abcd-1234-efgh-1234567890ab"),
-    new KellerAcculevel_Height(&acculevel, "12345678-abcd-1234-efgh-1234567890ab"),
-    new KellerNanolevel_Pressure(&nanolevel, "12345678-abcd-1234-efgh-1234567890ab"),
-    new KellerNanolevel_Temp(&nanolevel, "12345678-abcd-1234-efgh-1234567890ab"),
-    new KellerNanolevel_Height(&nanolevel, "12345678-abcd-1234-efgh-1234567890ab"),
-    new YosemitechY504_DOpct(&y504, "12345678-abcd-1234-efgh-1234567890ab"),
-    new YosemitechY504_Temp(&y504, "12345678-abcd-1234-efgh-1234567890ab"),
-    new YosemitechY504_DOmgL(&y504, "12345678-abcd-1234-efgh-1234567890ab"),
-    new YosemitechY510_Temp(&y510, "12345678-abcd-1234-efgh-1234567890ab"),
-    new YosemitechY510_Turbidity(&y510, "12345678-abcd-1234-efgh-1234567890ab"),
-    new YosemitechY511_Temp(&y511, "12345678-abcd-1234-efgh-1234567890ab"),
-    new YosemitechY511_Turbidity(&y511, "12345678-abcd-1234-efgh-1234567890ab"),
-    new YosemitechY514_Temp(&y514, "12345678-abcd-1234-efgh-1234567890ab"),
-    new YosemitechY514_Chlorophyll(&y514, "12345678-abcd-1234-efgh-1234567890ab"),
-    new YosemitechY520_Temp(&y520, "12345678-abcd-1234-efgh-1234567890ab"),
-    new YosemitechY520_Cond(&y520, "12345678-abcd-1234-efgh-1234567890ab"),
-    new YosemitechY532_Temp(&y532, "12345678-abcd-1234-efgh-1234567890ab"),
-    new YosemitechY532_Voltage(&y532, "12345678-abcd-1234-efgh-1234567890ab"),
-    new YosemitechY532_pH(&y532, "12345678-abcd-1234-efgh-1234567890ab"),
-    new YosemitechY4000_DOmgL(&y4000, "12345678-abcd-1234-efgh-1234567890ab"),
-    new YosemitechY4000_Turbidity(&y4000, "12345678-abcd-1234-efgh-1234567890ab"),
-    new YosemitechY4000_Cond(&y4000, "12345678-abcd-1234-efgh-1234567890ab"),
-    new YosemitechY4000_pH(&y4000, "12345678-abcd-1234-efgh-1234567890ab"),
-    new YosemitechY4000_Temp(&y4000, "12345678-abcd-1234-efgh-1234567890ab"),
-    new YosemitechY4000_ORP(&y4000, "12345678-abcd-1234-efgh-1234567890ab"),
-    new YosemitechY4000_Chlorophyll(&y4000, "12345678-abcd-1234-efgh-1234567890ab"),
-    new YosemitechY4000_BGA(&y4000, "12345678-abcd-1234-efgh-1234567890ab"),
-    new ZebraTechDOpto_Temp(&dopto, "12345678-abcd-1234-efgh-1234567890ab"),
-    new ZebraTechDOpto_DOpct(&dopto, "12345678-abcd-1234-efgh-1234567890ab"),
-    new ZebraTechDOpto_DOmgL(&dopto, "12345678-abcd-1234-efgh-1234567890ab"),
-=======
->>>>>>> 1328f1cc
     new ProcessorStats_FreeRam(&mayfly, "12345678-abcd-1234-efgh-1234567890ab"),
     new ProcessorStats_Batt(&mayfly, "12345678-abcd-1234-efgh-1234567890ab"),
     new MaximDS3231_Temp(&ds3231, "12345678-abcd-1234-efgh-1234567890ab"),
