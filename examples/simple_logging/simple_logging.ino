/*****************************************************************************
simple_logging.ino
Written By:  Sara Damiano (sdamiano@stroudcenter.org)
Development Environment: PlatformIO 3.2.1
Hardware Platform: EnviroDIY Mayfly Arduino Datalogger
Software License: BSD-3.
  Copyright (c) 2017, Stroud Water Research Center (SWRC)
  and the EnviroDIY Development Team

This sketch is an example of logging data to an SD card

DISCLAIMER:
THIS CODE IS PROVIDED "AS IS" - NO WARRANTY IS GIVEN.
*****************************************************************************/

// ==========================================================================
//    Include the base required libraries
// ==========================================================================
#include <Arduino.h>  // The base Arduino library
#include <EnableInterrupt.h>  // for external and pin change interrupts
#include <LoggerBase.h>


// ==========================================================================
//    Basic Logger Settings
// ==========================================================================
// The name of this file
const char *sketchName = "simple_logging.ino";

// Logger ID, also becomes the prefix for the name of the data file on SD card
const char *LoggerID = "XXXXX";
// How frequently (in minutes) to log data
const uint8_t loggingInterval = 5;
// Your logger's timezone.
const int8_t timeZone = -5;
// Create a new logger instance
Logger logger;


// ==========================================================================
//    Primary Arduino-Based Board and Processor
// ==========================================================================
#include <ProcessorStats.h>

const long serialBaud = 57600;  // Baud rate for the primary serial port for debugging
const int8_t greenLED = 8;  // Pin for the green LED (-1 if unconnected)
const int8_t redLED = 9;  // Pin for the red LED (-1 if unconnected)
const int8_t buttonPin = 21;  // Pin for a button to use to enter debugging mode (-1 if unconnected)
const int8_t wakePin = A7;  // Interrupt/Alarm pin to wake from sleep
// Set the wake pin to -1 if you do not want the main processor to sleep.
// In a SAMD system where you are using the built-in rtc, set wakePin to 1
const int8_t sdCardPin = 12;  // SD Card Chip Select/Slave Select Pin (must be defined!)

// Create the processor "sensor"
const char *MFVersion = "v0.5";
ProcessorStats mayfly(MFVersion) ;


// ==========================================================================
//    Maxim DS3231 RTC (Real Time Clock)
// ==========================================================================
#include <MaximDS3231.h>
MaximDS3231 ds3231(1);


// ==========================================================================
//    AOSong AM2315 Digital Humidity and Temperature Sensor
// ==========================================================================
#include <AOSongAM2315.h>
const int8_t I2CPower = 22;  // Pin to switch power on and off (-1 if unconnected)
AOSongAM2315 am2315(I2CPower);


// ==========================================================================
//    AOSong DHT 11/21 (AM2301)/22 (AM2302) Digital Humidity and Temperature
// ==========================================================================
#include <AOSongDHT.h>
const int8_t DHTPower = 22;  // Pin to switch power on and off (-1 if unconnected)
const int8_t DHTPin = 10;  // DHT data pin
DHTtype dhtType = DHT11;  // DHT type, either DHT11, DHT21, or DHT22
AOSongDHT dht(DHTPower, DHTPin, dhtType);


// ==========================================================================
//    Apogee SQ-212 Photosynthetically Active Radiation (PAR) Sensor
// ==========================================================================
#include <ApogeeSQ212.h>
const int8_t SQ212Power = 22;  // Pin to switch power on and off (-1 if unconnected)
const int8_t SQ212Data = 2;  // The data pin ON THE ADS1115 (NOT the Arduino Pin Number)
const uint8_t SQ212_ADS1115Address = 0x48;  // The I2C address of the ADS1115 ADC
ApogeeSQ212 SQ212(SQ212Power, SQ212Data);


// ==========================================================================
//    Bosch BME280 Environmental Sensor (Temperature, Humidity, Pressure)
// ==========================================================================
#include <BoschBME280.h>
uint8_t BMEi2c_addr = 0x76;  // The BME280 can be addressed either as 0x76 or 0x77
// const int8_t I2CPower = 22;  // Pin to switch power on and off (-1 if unconnected)
BoschBME280 bme280(I2CPower, BMEi2c_addr);


// ==========================================================================
//    CAMPBELL OBS 3 / OBS 3+ Analog Turbidity Sensor
// ==========================================================================
#include <CampbellOBS3.h>
const int8_t OBS3Power = 22;  // Pin to switch power on and off (-1 if unconnected)
const uint8_t OBS3numberReadings = 10;
const uint8_t OBS3_ADS1115Address = 0x48;  // The I2C address of the ADS1115 ADC
// Campbell OBS 3+ Low Range calibration in Volts
const int8_t OBSLowPin = 0;  // The low voltage analog pin ON THE ADS1115 (NOT the Arduino Pin Number)
const float OBSLow_A = 4.0749E+00;  // The "A" value (X^2) from the low range calibration
const float OBSLow_B = 9.1011E+01;  // The "B" value (X) from the low range calibration
const float OBSLow_C = -3.9570E-01;  // The "C" value from the low range calibration
CampbellOBS3 osb3low(OBS3Power, OBSLowPin, OBSLow_A, OBSLow_B, OBSLow_C, OBS3_ADS1115Address, OBS3numberReadings);
// Campbell OBS 3+ High Range calibration in Volts
const int8_t OBSHighPin = 1;  // The high voltage analog pin ON THE ADS1115 (NOT the Arduino Pin Number)
const float OBSHigh_A = 5.2996E+01;  // The "A" value (X^2) from the high range calibration
const float OBSHigh_B = 3.7828E+02;  // The "B" value (X) from the high range calibration
const float OBSHigh_C = -1.3927E+00;  // The "C" value from the high range calibration
CampbellOBS3 osb3high(OBS3Power, OBSHighPin, OBSHigh_A, OBSHigh_B, OBSHigh_C, OBS3_ADS1115Address, OBS3numberReadings);


// ==========================================================================
//    Decagon 5TM Soil Moisture Sensor
// ==========================================================================
#include <Decagon5TM.h>
const char *TMSDI12address = "2";  // The SDI-12 Address of the 5-TM
const int8_t SDI12Data = 7;  // The pin the 5TM is attached to
const int8_t SDI12Power = 22;  // Pin to switch power on and off (-1 if unconnected)
Decagon5TM fivetm(*TMSDI12address, SDI12Power, SDI12Data);


// ==========================================================================
//    Decagon CTD Conductivity, Temperature, and Depth Sensor
// ==========================================================================
#include <DecagonCTD.h>
const char *CTDSDI12address = "1";  // The SDI-12 Address of the CTD
const uint8_t CTDnumberReadings = 6;  // The number of readings to average
// const int8_t SDI12Data = 7;  // The pin the CTD is attached to
// const int8_t SDI12Power = 22;  // Pin to switch power on and off (-1 if unconnected)
DecagonCTD ctd(*CTDSDI12address, SDI12Power, SDI12Data, CTDnumberReadings);


// ==========================================================================
//    Decagon ES2 Conductivity and Temperature Sensor
// ==========================================================================
#include <DecagonES2.h>
const char *ES2SDI12address = "3";  // The SDI-12 Address of the ES2
// const int8_t SDI12Data = 7;  // The pin the ES2 is attached to
// const int8_t SDI12Power = 22;  // Pin to switch power on and off (-1 if unconnected)
const uint8_t ES2NumberReadings = 3;
DecagonES2 es2(*ES2SDI12address, SDI12Power, SDI12Data, ES2NumberReadings);


// ==========================================================================
//    External Voltage via TI ADS1115
// ==========================================================================
#include <ExternalVoltage.h>
const int8_t VoltPower = 22;  // Pin to switch power on and off (-1 if unconnected)
const int8_t VoltData = 0;  // The data pin ON THE ADS1115 (NOT the Arduino Pin Number)
const float VoltGain = 10; // Default 1/gain for grove voltage divider is 10x
const uint8_t Volt_ADS1115Address = 0x48;  // The I2C address of the ADS1115 ADC
const uint8_t VoltReadsToAvg = 1; // Only read one sample
ExternalVoltage extvolt(VoltPower, VoltData, VoltGain, Volt_ADS1115Address, VoltReadsToAvg);


// ==========================================================================
//    Maxbotix HRXL Ultrasonic Range Finder
// ==========================================================================
#include <MaxBotixSonar.h>
const int8_t SonarPower = 22;  // Excite (power) pin (-1 if unconnected)
const int8_t Sonar1Trigger = A1;  // Trigger pin (-1 if unconnected)
const int8_t Sonar2Trigger = A2;  // Trigger pin (-1 if unconnected)

// Set up a serial port for receiving sonar data - in this case, using software serial
// Because the standard software serial library uses interrupts that conflict
// with several other libraries used within this program, we must use a
// version of software serial that has been stripped of interrupts and define
// the interrrupts for it using the enableInterrup library.

// If enough hardware serial ports are available on your processor, you should
// use one of those instead.  If the proper pins are avaialbe, AltSoftSerial
// by Paul Stoffregen is also superior to SoftwareSerial for this sensor.
// Neither hardware serial nor AltSoftSerial require any modifications to
// deal with interrupt conflicts.

#include <SoftwareSerial_ExtInts.h>  // for the stream communication
const int SonarData = 11;     // data receive pin
SoftwareSerial_ExtInts sonarSerial(SonarData, -1);  // No Tx pin is required, only Rx

// Now actually creating the sensor object
MaxBotixSonar sonar1(sonarSerial, SonarPower, Sonar1Trigger) ;
MaxBotixSonar sonar2(sonarSerial, SonarPower, Sonar2Trigger) ;


// ==========================================================================
//    Maxim DS18 One Wire Temperature Sensor
// ==========================================================================
#include <MaximDS18.h>
// OneWire Address [array of 8 hex characters]
DeviceAddress OneWireAddress1 = {0x28, 0xFF, 0xBD, 0xBA, 0x81, 0x16, 0x03, 0x0C};
DeviceAddress OneWireAddress2 = {0x28, 0xFF, 0x57, 0x90, 0x82, 0x16, 0x04, 0x67};
DeviceAddress OneWireAddress3 = {0x28, 0xFF, 0x74, 0x2B, 0x82, 0x16, 0x03, 0x57};
DeviceAddress OneWireAddress4 = {0x28, 0xFF, 0xB6, 0x6E, 0x84, 0x16, 0x05, 0x9B};
DeviceAddress OneWireAddress5 = {0x28, 0xFF, 0x3B, 0x07, 0x82, 0x16, 0x03, 0xB3};
const int8_t OneWireBus = A0;  // Pin attached to the OneWire Bus (-1 if unconnected)
const int8_t OneWirePower = 22;  // Pin to switch power on and off (-1 if unconnected)
MaximDS18 ds18_1(OneWireAddress1, OneWirePower, OneWireBus);
MaximDS18 ds18_2(OneWireAddress2, OneWirePower, OneWireBus);
MaximDS18 ds18_3(OneWireAddress3, OneWirePower, OneWireBus);
MaximDS18 ds18_4(OneWireAddress4, OneWirePower, OneWireBus);
MaximDS18 ds18_5(OneWireAddress5, OneWirePower, OneWireBus);
// MaximDS18 ds18_5(OneWirePower, OneWireBus);


// ==========================================================================
<<<<<<< HEAD
=======
//    MeaSpecMS5803 (Pressure, Temperature)
// ==========================================================================
#include <MeaSpecMS5803.h>
uint8_t MS5803i2c_addr = 0x76;  // The MS5803 can be addressed either as 0x76 or 0x77
const int8_t I2CPower = 22;  // Pin to switch power on and off (-1 if unconnected)
MeaSpecMS5803 ms5803(I2CPower, MS5803i2c_addr);


// ==========================================================================
>>>>>>> cd5da91a
//    External I2C Rain Tipping Bucket Counter
// ==========================================================================
#include <RainCounterI2C.h>
const uint8_t RainCounterI2CAddress = 0x08;  // I2C Address for external tip counter
const uint8_t depthPerTipEvent = 0.2;  // rain depth in mm per tip event
RainCounterI2C tip(RainCounterI2CAddress, depthPerTipEvent);


// Set up a serial port for modbus communication - in this case, using AltSoftSerial
#include <AltSoftSerial.h>
AltSoftSerial modbusSerial;

// ==========================================================================
//    Yosemitech Y504 Dissolved Oxygen Sensor
// ==========================================================================
#include <YosemitechY504.h>
byte y504modbusAddress = 0x04;  // The modbus address of the Y504
const int8_t modbusPower = 22;  // Pin to switch power on and off (-1 if unconnected)
const int8_t max485EnablePin = -1;  // Pin connected to the RE/DE on the 485 chip (-1 if unconnected)
const uint8_t y504NumberReadings = 10;  // The manufacturer strongly recommends taking and averaging 10 readings
YosemitechY504 y504(y504modbusAddress, modbusSerial, modbusPower, max485EnablePin, y504NumberReadings);


// ==========================================================================
//    Yosemitech Y510 Turbidity Sensor
// ==========================================================================
#include <YosemitechY510.h>
byte y510modbusAddress = 0x0B;  // The modbus address of the Y510
// const int8_t modbusPower = 22;  // Pin to switch power on and off (-1 if unconnected)
// const int8_t max485EnablePin = -1;  // Pin connected to the RE/DE on the 485 chip (-1 if unconnected)
const uint8_t y510NumberReadings = 10;  // The manufacturer strongly recommends taking and averaging 10 readings
YosemitechY510 y510(y510modbusAddress, modbusSerial, modbusPower, max485EnablePin, y510NumberReadings);


// ==========================================================================
//    Yosemitech Y511 Turbidity Sensor with Wiper
// ==========================================================================
#include <YosemitechY511.h>
byte y511modbusAddress = 0x1A;  // The modbus address of the Y511
// const int8_t modbusPower = 22;  // Pin to switch power on and off (-1 if unconnected)
// const int8_t max485EnablePin = -1;  // Pin connected to the RE/DE on the 485 chip (-1 if unconnected)
const uint8_t y511NumberReadings = 10;  // The manufacturer strongly recommends taking and averaging 10 readings
YosemitechY511 y511(y511modbusAddress, modbusSerial, modbusPower, max485EnablePin, y511NumberReadings);


// ==========================================================================
//    Yosemitech Y514 Chlorophyll Sensor
// ==========================================================================
#include <YosemitechY514.h>
byte y514modbusAddress = 0x14;  // The modbus address of the Y514
// const int8_t modbusPower = 22;  // Pin to switch power on and off (-1 if unconnected)
// const int8_t max485EnablePin = -1;  // Pin connected to the RE/DE on the 485 chip (-1 if unconnected)
const uint8_t y514NumberReadings = 10;  // The manufacturer strongly recommends taking and averaging 10 readings
YosemitechY514 y514(y514modbusAddress, modbusSerial, modbusPower, max485EnablePin, y514NumberReadings);


// ==========================================================================
//    Yosemitech Y520 Conductivity Sensor
// ==========================================================================
#include <YosemitechY520.h>
byte y520modbusAddress = 0x20;  // The modbus address of the Y520
// const int8_t modbusPower = 22;  // Pin to switch power on and off (-1 if unconnected)
// const int8_t max485EnablePin = -1;  // Pin connected to the RE/DE on the 485 chip (-1 if unconnected)
const uint8_t y520NumberReadings = 10;  // The manufacturer strongly recommends taking and averaging 10 readings
YosemitechY520 y520(y520modbusAddress, modbusSerial, modbusPower, max485EnablePin, y520NumberReadings);


// ==========================================================================
//    Yosemitech Y532 pH
// ==========================================================================
#include <YosemitechY532.h>
byte y532modbusAddress = 0x32;  // The modbus address of the Y532
// const int8_t modbusPower = 22;  // Pin to switch power on and off (-1 if unconnected)
// const int8_t max485EnablePin = -1;  // Pin connected to the RE/DE on the 485 chip (-1 if unconnected)
const uint8_t y532NumberReadings = 1;  // The manufacturer actually doesn't mention averaging for this one
YosemitechY532 y532(y532modbusAddress, modbusSerial, modbusPower, max485EnablePin, y532NumberReadings);


// ==========================================================================
//    Zebra Tech D-Opto Dissolved Oxygen Sensor
// ==========================================================================
#include <ZebraTechDOpto.h>
const char *DOptoDI12address = "5";  // The SDI-12 Address of the Zebra Tech D-Opto
// const int8_t SDI12Data = 7;  // The pin the D-Opto is attached to
// const int8_t SDI12Power = 22;  // Pin to switch power on and off (-1 if unconnected)
ZebraTechDOpto dopto(*DOptoDI12address, SDI12Power, SDI12Data);


// ==========================================================================
//    The array that contains all variables to be logged
// ==========================================================================
Variable *variableList[] = {
    new ApogeeSQ212_PAR(&SQ212),
    new AOSongAM2315_Humidity(&am2315),
    new AOSongAM2315_Temp(&am2315),
    new AOSongDHT_Humidity(&dht),
    new AOSongDHT_Temp(&dht),
    new AOSongDHT_HI(&dht),
    new BoschBME280_Temp(&bme280),
    new BoschBME280_Humidity(&bme280),
    new BoschBME280_Pressure(&bme280),
    new BoschBME280_Altitude(&bme280),
    new CampbellOBS3_Turbidity(&osb3low, "", "TurbLow"),
    new CampbellOBS3_Turbidity(&osb3high, "", "TurbHigh"),
    new Decagon5TM_Ea(&fivetm),
    new Decagon5TM_Temp(&fivetm),
    new Decagon5TM_VWC(&fivetm),
    new DecagonCTD_Cond(&ctd),
    new DecagonCTD_Temp(&ctd),
    new DecagonCTD_Depth(&ctd),
    new DecagonES2_Cond(&es2),
    new DecagonES2_Temp(&es2),
    new ExternalVoltage_Volt(&extvolt),
    new MaxBotixSonar_Range(&sonar1),
    new MaxBotixSonar_Range(&sonar2),
    new MaximDS18_Temp(&ds18_1),
    new MaximDS18_Temp(&ds18_2),
    new MaximDS18_Temp(&ds18_3),
    new MaximDS18_Temp(&ds18_4),
    new MaximDS18_Temp(&ds18_5),
<<<<<<< HEAD
=======
    new MeaSpecMS5803_Temp(&ms5803),
    new MeaSpecMS5803_Pressure(&ms5803),
>>>>>>> cd5da91a
    new RainCounterI2C_Tips(&tip),
    new RainCounterI2C_Depth(&tip),
    new YosemitechY504_DOpct(&y504),
    new YosemitechY504_Temp(&y504),
    new YosemitechY504_DOmgL(&y504),
    new YosemitechY510_Temp(&y510),
    new YosemitechY510_Turbidity(&y510),
    new YosemitechY511_Temp(&y511),
    new YosemitechY511_Turbidity(&y511),
    new YosemitechY514_Temp(&y514),
    new YosemitechY514_Chlorophyll(&y514),
    new YosemitechY520_Temp(&y520),
    new YosemitechY520_Cond(&y520),
    new YosemitechY532_Temp(&y532),
    new YosemitechY532_Voltage(&y532),
    new YosemitechY532_pH(&y532),
    new ZebraTechDOpto_Temp(&dopto),
    new ZebraTechDOpto_DOpct(&dopto),
    new ZebraTechDOpto_DOmgL(&dopto),
    new ProcessorStats_FreeRam(&mayfly),
    new ProcessorStats_Batt(&mayfly),
    new MaximDS3231_Temp(&ds3231),
    // new YOUR_variableName_HERE(&)
};
int variableCount = sizeof(variableList) / sizeof(variableList[0]);


// ==========================================================================
//    Working Functions
// ==========================================================================

// Flashes the LED's on the primary board
void greenredflash(int numFlash = 4, int rate = 75)
{
  for (int i = 0; i < numFlash; i++) {
    digitalWrite(greenLED, HIGH);
    digitalWrite(redLED, LOW);
    delay(rate);
    digitalWrite(greenLED, LOW);
    digitalWrite(redLED, HIGH);
    delay(rate);
  }
  digitalWrite(redLED, LOW);
}


// ==========================================================================
// Main setup function
// ==========================================================================
void setup()
{
    // Start the primary serial connection
    Serial.begin(serialBaud);

    // Start the stream for the modbus sensors
    modbusSerial.begin(9600);

    // Start the SoftwareSerial stream for the sonar
    sonarSerial.begin(9600);
    // Allow interrupts for software serial
    #if defined SoftwareSerial_ExtInts_h
    enableInterrupt(SonarData, SoftwareSerial_ExtInts::handle_interrupt, CHANGE);
    #endif

    // Set up pins for the LED's
    pinMode(greenLED, OUTPUT);
    pinMode(redLED, OUTPUT);
    // Blink the LEDs to show the board is on and starting up
    greenredflash();

    // Print a start-up note to the first serial port
    Serial.print(F("Now running "));
    Serial.print(sketchName);
    Serial.print(F(" on Logger "));
    Serial.println(LoggerID);

    // Set the timezone and offsets
    // Logging in the given time zone
    Logger::setTimeZone(timeZone);
    // Offset is the same as the time zone because the RTC is in UTC
    Logger::setTZOffset(timeZone);

    // Initialize the logger
    logger.init(sdCardPin, wakePin, variableCount, variableList,
                loggingInterval, LoggerID);
    logger.setAlertPin(greenLED);

    // Begin the logger
    logger.begin();

    // Check for debugging mode
    logger.checkForTestingMode(buttonPin);

}


// ==========================================================================
// Main loop function
// ==========================================================================
void loop()
{
    // Log the data
    logger.log();
}<|MERGE_RESOLUTION|>--- conflicted
+++ resolved
@@ -215,8 +215,6 @@
 
 
 // ==========================================================================
-<<<<<<< HEAD
-=======
 //    MeaSpecMS5803 (Pressure, Temperature)
 // ==========================================================================
 #include <MeaSpecMS5803.h>
@@ -226,7 +224,6 @@
 
 
 // ==========================================================================
->>>>>>> cd5da91a
 //    External I2C Rain Tipping Bucket Counter
 // ==========================================================================
 #include <RainCounterI2C.h>
@@ -347,11 +344,8 @@
     new MaximDS18_Temp(&ds18_3),
     new MaximDS18_Temp(&ds18_4),
     new MaximDS18_Temp(&ds18_5),
-<<<<<<< HEAD
-=======
     new MeaSpecMS5803_Temp(&ms5803),
     new MeaSpecMS5803_Pressure(&ms5803),
->>>>>>> cd5da91a
     new RainCounterI2C_Tips(&tip),
     new RainCounterI2C_Depth(&tip),
     new YosemitechY504_DOpct(&y504),
