/*****************************************************************************
logging_to_thingSpeak.ino
Written By:  Sara Damiano (sdamiano@stroudcenter.org)
Development Environment: PlatformIO
Hardware Platform: EnviroDIY Mayfly Arduino Datalogger
Software License: BSD-3.
  Copyright (c) 2017, Stroud Water Research Center (SWRC)
  and the EnviroDIY Development Team

<<<<<<< HEAD
This example sketch is written for ModularSensors library version 0.24.0
=======
This example sketch is written for ModularSensors library version 0.23.7
>>>>>>> 3e6ebc8f

This sketch is an example of logging data to an SD card and sending the data to
ThingSpeak.

DISCLAIMER:
THIS CODE IS PROVIDED "AS IS" - NO WARRANTY IS GIVEN.
*****************************************************************************/

// ==========================================================================
//    Include the base required libraries
// ==========================================================================
#include <Arduino.h>  // The base Arduino library
#include <EnableInterrupt.h>  // for external and pin change interrupts
#include <LoggerBase.h>  // The modular sensors library


// ==========================================================================
//    Data Logger Settings
// ==========================================================================
// The library version this example was written for
<<<<<<< HEAD
const char *libraryVersion = "0.24.0";
=======
const char *libraryVersion = "0.23.7";
>>>>>>> 3e6ebc8f
// The name of this file
const char *sketchName = "logging_to_ThingSpeak.ino";
// Logger ID, also becomes the prefix for the name of the data file on SD card
const char *LoggerID = "XXXXX";
// How frequently (in minutes) to log data
const uint8_t loggingInterval = 5;
// Your logger's timezone.
const int8_t timeZone = -5;  // Eastern Standard Time
// NOTE:  Daylight savings time will not be applied!  Please use standard time!


// ==========================================================================
//    Primary Arduino-Based Board and Processor
// ==========================================================================
#include <sensors/ProcessorStats.h>

const long serialBaud = 115200;   // Baud rate for the primary serial port for debugging
const int8_t greenLED = 8;        // MCU pin for the green LED (-1 if not applicable)
const int8_t redLED = 9;          // MCU pin for the red LED (-1 if not applicable)
const int8_t buttonPin = 21;      // MCU pin for a button to use to enter debugging mode  (-1 if not applicable)
const int8_t wakePin = A7;        // MCU interrupt/alarm pin to wake from sleep
// Set the wake pin to -1 if you do not want the main processor to sleep.
// In a SAMD system where you are using the built-in rtc, set wakePin to 1
const int8_t sdCardPwrPin = -1;     // MCU SD card power pin (-1 if not applicable)
const int8_t sdCardSSPin = 12;      // MCU SD card chip select/slave select pin (must be given!)
const int8_t sensorPowerPin = 22;  // MCU pin controlling main sensor power (-1 if not applicable)

// Create the main processor chip "sensor" - for general metadata
const char *mcuBoardVersion = "v0.5b";
ProcessorStats mcuBoard(mcuBoardVersion);


// ==========================================================================
//    Wifi/Cellular Modem Settings
// ==========================================================================

// Create a reference to the serial port for the modem
HardwareSerial &modemSerial = Serial1;  // Use hardware serial if possible

// Modem Pins - Describe the physical pin connection of your modem to your board
const int8_t modemVccPin = -2;      // MCU pin controlling modem power (-1 if not applicable)
const int8_t modemStatusPin = 19;   // MCU pin used to read modem status (-1 if not applicable)
const int8_t modemResetPin = 20;    // MCU pin connected to modem reset pin (-1 if unconnected)
const int8_t modemSleepRqPin = 23;  // MCU pin used for modem sleep/wake request (-1 if not applicable)
const int8_t modemLEDPin = redLED;  // MCU pin connected an LED to show modem status (-1 if unconnected)

// Network connection information
const char *wifiId = "xxxxx";  // The WiFi access point
const char *wifiPwd = "xxxxx";  // The password for connecting to WiFi

// For almost anything based on the Espressif ESP8266 using the AT command firmware
#include <modems/EspressifESP8266.h>
const long modemBaud = 115200;  // Communication speed of the modem
// NOTE:  This baud rate too fast for an 8MHz board, like the Mayfly!  The module
// should be programmed to a slower baud rate or set to auto-baud using the
// AT+UART_CUR or AT+UART_DEF command.
// Pins for light sleep on the ESP8266.
// For power savings, I recommend NOT using these if it's possible to use deep sleep.
const int8_t espSleepRqPin = -1;  // Pin ON THE ESP8266 to assign for light sleep request (-1 if not applicable)
const int8_t espStatusPin = -1;  // Pin ON THE ESP8266 to assign for light sleep status (-1 if not applicable)
EspressifESP8266 modemESP(&modemSerial,
                          modemVccPin, modemStatusPin,
                          modemResetPin, modemSleepRqPin,
                          wifiId, wifiPwd,
                          1,  // measurements to average, optional
                          espSleepRqPin, espStatusPin  // Optional arguments
                         );
// Create an extra reference to the modem by a generic name (not necessary)
EspressifESP8266 modem = modemESP;


// ==========================================================================
//    Maxim DS3231 RTC (Real Time Clock)
// ==========================================================================
#include <sensors/MaximDS3231.h>

// Create a DS3231 sensor object
MaximDS3231 ds3231(1);


// ==========================================================================
//    Campbell OBS 3 / OBS 3+ Analog Turbidity Sensor
// ==========================================================================
#include <sensors/CampbellOBS3.h>

const int8_t OBS3Power = sensorPowerPin;  // Pin to switch power on and off (-1 if unconnected)
const uint8_t OBS3NumberReadings = 10;
const uint8_t ADSi2c_addr = 0x48;  // The I2C address of the ADS1115 ADC
// Campbell OBS 3+ Low Range calibration in Volts
const int8_t OBSLowADSChannel = 0;  // The ADS channel for the low range output
const float OBSLow_A = 0.000E+00;  // The "A" value (X^2) from the low range calibration
const float OBSLow_B = 1.000E+00;  // The "B" value (X) from the low range calibration
const float OBSLow_C = 0.000E+00;  // The "C" value from the low range calibration

// Create a Campbell OBS3+ LOW RANGE sensor object
CampbellOBS3 osb3low(OBS3Power, OBSLowADSChannel, OBSLow_A, OBSLow_B, OBSLow_C, ADSi2c_addr, OBS3NumberReadings);


// Campbell OBS 3+ High Range calibration in Volts
const int8_t OBSHighADSChannel = 1;  // The ADS channel for the high range output
const float OBSHigh_A = 0.000E+00;  // The "A" value (X^2) from the high range calibration
const float OBSHigh_B = 1.000E+00;  // The "B" value (X) from the high range calibration
const float OBSHigh_C = 0.000E+00;  // The "C" value from the high range calibration

// Create a Campbell OBS3+ HIGH RANGE sensor object
CampbellOBS3 osb3high(OBS3Power, OBSHighADSChannel, OBSHigh_A, OBSHigh_B, OBSHigh_C, ADSi2c_addr, OBS3NumberReadings);


// ==========================================================================
//    Decagon CTD Conductivity, Temperature, and Depth Sensor
// ==========================================================================
#include <sensors/DecagonCTD.h>

const char *CTDSDI12address = "1";  // The SDI-12 Address of the CTD
const uint8_t CTDNumberReadings = 6;  // The number of readings to average
const int8_t SDI12Power = sensorPowerPin;  // Pin to switch power on and off (-1 if unconnected)
const int8_t SDI12Data = 7;  // The SDI12 data pin

// Create a Decagon CTD sensor object
DecagonCTD ctd(*CTDSDI12address, SDI12Power, SDI12Data, CTDNumberReadings);


// ==========================================================================
//    Creating the Variable Array[s] and Filling with Variable Objects
// ==========================================================================

Variable *variableList[] = {
    new DecagonCTD_Cond(&ctd, "12345678-abcd-1234-ef00-1234567890ab"),
    new DecagonCTD_Temp(&ctd, "12345678-abcd-1234-ef00-1234567890ab"),
    new DecagonCTD_Depth(&ctd, "12345678-abcd-1234-ef00-1234567890ab"),
    new CampbellOBS3_Turbidity(&osb3low, "12345678-abcd-1234-ef00-1234567890ab", "TurbLow"),
    new CampbellOBS3_Turbidity(&osb3high, "12345678-abcd-1234-ef00-1234567890ab", "TurbHigh"),
    new ProcessorStats_Battery(&mcuBoard, "12345678-abcd-1234-ef00-1234567890ab"),
    new MaximDS3231_Temp(&ds3231, "12345678-abcd-1234-ef00-1234567890ab"),
    new Modem_RSSI(&modem, "12345678-abcd-1234-ef00-1234567890ab")
};
// Count up the number of pointers in the array
int variableCount = sizeof(variableList) / sizeof(variableList[0]);

// Create the VariableArray object
VariableArray varArray;


// ==========================================================================
//     The Logger Object[s]
// ==========================================================================

// Create a logger instance
Logger dataLogger;


// ==========================================================================
//    ThingSpeak Data Publisher
// ==========================================================================
// Create a channel with fields on ThingSpeak in advance
// The fields will be sent in exactly the order they are in the variable array.
// Any custom name or identifier given to the field on ThingSpeak is irrelevant.
// No more than 8 fields of data can go to any one channel.  Any fields beyond the
// eighth in the array will be ignored.
const char *thingSpeakMQTTKey = "XXXXXXXXXXXXXXXX";  // Your MQTT API Key from Account > MyProfile.
const char *thingSpeakChannelID = "######";  // The numeric channel id for your channel
const char *thingSpeakChannelKey = "XXXXXXXXXXXXXXXX";  // The Write API Key for your channel

// Create a data publisher for ThingSpeak
#include <publishers/ThingSpeakPublisher.h>
ThingSpeakPublisher TsMqtt;


// ==========================================================================
//    Working Functions
// ==========================================================================

// Flashes the LED's on the primary board
void greenredflash(uint8_t numFlash = 4, uint8_t rate = 75)
{
    for (uint8_t i = 0; i < numFlash; i++) {
        digitalWrite(greenLED, HIGH);
        digitalWrite(redLED, LOW);
        delay(rate);
        digitalWrite(greenLED, LOW);
        digitalWrite(redLED, HIGH);
        delay(rate);
    }
    digitalWrite(redLED, LOW);
}


// Read's the battery voltage
// NOTE: This will actually return the battery level from the previous update!
float getBatteryVoltage()
{
    if (mcuBoard.sensorValues[0] == -9999) mcuBoard.update();
    return mcuBoard.sensorValues[0];
}


// ==========================================================================
// Main setup function
// ==========================================================================
void setup()
{
    // Start the primary serial connection
    Serial.begin(serialBaud);

    // Print a start-up note to the first serial port
    Serial.print(F("Now running "));
    Serial.print(sketchName);
    Serial.print(F(" on Logger "));
    Serial.println(LoggerID);
    Serial.println();

    Serial.print(F("Using ModularSensors Library version "));
    Serial.println(MODULAR_SENSORS_VERSION);

    if (String(MODULAR_SENSORS_VERSION) !=  String(libraryVersion))
        Serial.println(F(
            "WARNING: THIS EXAMPLE WAS WRITTEN FOR A DIFFERENT VERSION OF MODULAR SENSORS!!"));

    // Start the serial connection with the modem
    modemSerial.begin(modemBaud);

    // Set up pins for the LED's
    pinMode(greenLED, OUTPUT);
    digitalWrite(greenLED, LOW);
    pinMode(redLED, OUTPUT);
    digitalWrite(redLED, LOW);
    // Blink the LEDs to show the board is on and starting up
    greenredflash();

    // Set up some of the power pins so the board boots up with them off
    // NOTE:  This isn't necessary at all.  The logger begin() function
    // should leave all power pins off when it finishes.
    if (modemVccPin >= 0)
    {
        pinMode(modemVccPin, OUTPUT);
        digitalWrite(modemVccPin, LOW);
    }
    if (sensorPowerPin >= 0)
    {
        pinMode(sensorPowerPin, OUTPUT);
        digitalWrite(sensorPowerPin, LOW);
    }

    // Set the timezones for the logger/data and the RTC
    // Logging in the given time zone
    Logger::setLoggerTimeZone(timeZone);
    // It is STRONGLY RECOMMENDED that you set the RTC to be in UTC (UTC+0)
    Logger::setRTCTimeZone(0);

    // Attach the modem and information pins to the logger
    dataLogger.attachModem(modem);
    modem.setModemLED(modemLEDPin);
    dataLogger.setLoggerPins(wakePin, sdCardSSPin, sdCardPwrPin, buttonPin, greenLED);

    // Begin the variable array[s], logger[s], and publisher[s]
    varArray.begin(variableCount, variableList);
    dataLogger.begin(LoggerID, loggingInterval, &varArray);
    TsMqtt.begin(dataLogger, &modem.gsmClient, thingSpeakMQTTKey, thingSpeakChannelID, thingSpeakChannelKey);

    // Note:  Please change these battery voltages to match your battery
    // Check that the battery is OK before powering the modem
    if (getBatteryVoltage() > 3.7)
    {
        modem.modemPowerUp();
        modem.wake();

        // At very good battery voltage, or with suspicious time stamp, sync the clock
        // Note:  Please change these battery voltages to match your battery
        if (getBatteryVoltage() > 3.8 ||
            dataLogger.getNowEpoch() < 1546300800 ||  /*Before 01/01/2019*/
            dataLogger.getNowEpoch() > 1735689600)  /*After 1/1/2025*/
        {
            // Synchronize the RTC with NIST
            Serial.println(F("Attempting to connect to the internet and synchronize RTC with NIST"));
            if (modem.connectInternet(120000L))
            {
                dataLogger.setRTClock(modem.getNISTTime());
            }
            else
            {
                Serial.println(F("Could not connect to internet for clock sync."));
            }
        }
    }

    // Set up the sensors, except at lowest battery level
    if (getBatteryVoltage() > 3.4)
    {
        Serial.println(F("Setting up sensors..."));
        varArray.setupSensors();
    }

    // Power down the modem
    modem.disconnectInternet();
    modem.modemSleepPowerDown();

    // Create the log file, adding the default header to it
    // Do this last so we have the best chance of getting the time correct and
    // all sensor names correct
    // Writing to the SD card can be power intensive, so if we're skipping
    // the sensor setup we'll skip this too.
    if (getBatteryVoltage() > 3.4)
    {
        dataLogger.turnOnSDcard(true);  // true = wait for card to settle after power up
        dataLogger.createLogFile(true);  // true = write a new header
        dataLogger.turnOffSDcard(true);  // true = wait for internal housekeeping after write
    }

    // Call the processor sleep
    dataLogger.systemSleep();
}


// ==========================================================================
// Main loop function
// ==========================================================================

// Use this short loop for simple data logging and sending
void loop()
{
    // Note:  Please change these battery voltages to match your battery
    // At very low battery, just go back to sleep
    if (getBatteryVoltage() < 3.4)
    {
        dataLogger.systemSleep();
    }
    // At moderate voltage, log data but don't send it over the modem
    else if (getBatteryVoltage() < 3.7)
    {
        dataLogger.logData();
    }
    // If the battery is good, send the data to the world
    else
    {
        dataLogger.logDataAndPublish();
    }
}<|MERGE_RESOLUTION|>--- conflicted
+++ resolved
@@ -7,11 +7,7 @@
   Copyright (c) 2017, Stroud Water Research Center (SWRC)
   and the EnviroDIY Development Team
 
-<<<<<<< HEAD
 This example sketch is written for ModularSensors library version 0.24.0
-=======
-This example sketch is written for ModularSensors library version 0.23.7
->>>>>>> 3e6ebc8f
 
 This sketch is an example of logging data to an SD card and sending the data to
 ThingSpeak.
@@ -32,11 +28,7 @@
 //    Data Logger Settings
 // ==========================================================================
 // The library version this example was written for
-<<<<<<< HEAD
 const char *libraryVersion = "0.24.0";
-=======
-const char *libraryVersion = "0.23.7";
->>>>>>> 3e6ebc8f
 // The name of this file
 const char *sketchName = "logging_to_ThingSpeak.ino";
 // Logger ID, also becomes the prefix for the name of the data file on SD card
